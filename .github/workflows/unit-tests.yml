--- conflicted
+++ resolved
@@ -22,16 +22,11 @@
         with:
           python-version: 3.11
 
-<<<<<<< HEAD
-      - name: install dependencies
+      - name: Installation
         run: |
           python -m pip install --upgrade pip
           pip install torch pytest parameterized pydantic peft datasets
           git clone -b granite https://github.com/mayank31398/transformers && cd transformers && pip install . && cd ..
-=======
-      - name: Installation
-        run: make install-dev
->>>>>>> 1466325d
 
       - name: Unit Tests
         run: make test