import logging
from argparse import ArgumentParser
from typing import Any, List, Optional, Tuple, Union

import transformers
from peft import PromptTuningInit
from transformers import AutoModelForCausalLM, AutoModelForSeq2SeqLM

from .defaults import INPUT_FORMAT, OUTPUT_FORMAT
from .enums import (
    AttentionImplementation,
    DistributedBackend,
    ExperimentsTrackerName,
    FP8Backend,
    GradientCheckpointingMethod,
    LossMask,
    LRDecaySchedule,
    Mode,
    ParamsGroupMethod,
    TuningMethod,
)
from .utils import BaseArgs, load_yaml, log_rank_0, normalize_dtype_string, run_rank_n, set_logger


def _check_not_None(object_name_list: List[Tuple[Any, str]]) -> None:
    for obj, name in object_name_list:
        assert obj is not None, f"{name} cannot be None"


class RandomArgs(BaseArgs):
    # random seed
    seed: int = 42


class TokenizerArgs(BaseArgs):
    # override model's tokenizer with this
    tokenizer_name: Optional[str] = None
    # add special tokens to the tokenizer
    additional_special_tokens: Optional[List[str]] = None


class ModelArgs(BaseArgs):
    # model name on huggingface hub
    model_name: Optional[str] = None
    # config class to load the model from
    pretrained_config: Optional[dict] = None
    # model class on huggingface hub, for example: AutoModelForCausalLM, AutoModelForSeq2SeqLM
    model_class: str = None
    # trust remote code for models that are not directly supported by HuggingFace yet
    trust_remote_code: bool = False
    # attention implementation (only works with GPTDolomiteForCausalLM)
    attention_implementation: Optional[AttentionImplementation] = None
    # whether to use padding free transformer: https://huggingface.co/blog/mayank-mishra/padding-free-transformer
    use_padding_free_transformer: bool = False
    # use lower memory to initialize model
    efficient_initialization: bool = False
    # whether to reset attention masks for pretraining
    reset_attention_mask: bool = False
    # whether to reset position ids for pretraining
    reset_position_ids: bool = False

    def model_post_init(self, __context: Any) -> None:
        _check_not_None([(self.model_class, "model_class")])

        # model_name
        if self.model_name is None:
            _check_not_None([(self.pretrained_config, "pretrained_config")])
        else:
            assert self.pretrained_config is None, "pretrained_config shouldn't be specified with model_name"

        assert self.model_class in [
            AutoModelForCausalLM.__name__,
            AutoModelForSeq2SeqLM.__name__,
        ], f"unexpected model_class ({self.model_class})"

        self.model_class: Union[AutoModelForCausalLM, AutoModelForSeq2SeqLM] = getattr(transformers, self.model_class)


class PromptTuningArgs(BaseArgs):
    # prompt tuning init method
    prompt_tuning_init: PromptTuningInit = None
    # prompt tuning init text
    prompt_tuning_init_text: Optional[str] = None
    # number of virtual tokens for PEFT
    num_virtual_tokens: Optional[int] = None

    def model_post_init(self, __context: Any) -> None:
        _check_not_None([(self.prompt_tuning_init, "prompt_tuning_init")])

        if self.prompt_tuning_init == PromptTuningInit.RANDOM:
            assert (
                self.prompt_tuning_init_text is None
            ), f"prompt_tuning_init_text '{self.prompt_tuning_init_text}' was specified with RANDOM init method"
        elif self.prompt_tuning_init == PromptTuningInit.TEXT:
            assert (
                self.prompt_tuning_init_text is not None
            ), f"prompt_tuning_init_text needs to be specified with TEXT init method"


class LoRAArgs(BaseArgs):
    # lora rank
    lora_rank: int = None
    # the scaling factor for the low-rank matrices
    lora_alpha: float = 32.0
    # the dropout probability of the LoRA layers
    lora_dropout: float = 0.1

    def model_post_init(self, __context: Any) -> None:
        _check_not_None([(self.lora_rank, "lora_rank")])


class TuningArgs(BaseArgs):
    # type of tuning, full finetuning or PEFT
    tuning_method: TuningMethod = None
    # prompt tuning related arguments
    prompt_tuning_args: Optional[PromptTuningArgs] = None
    # lora related arguments
    lora_args: Optional[LoRAArgs] = None

    def model_post_init(self, __context: Any) -> None:
        _check_not_None([(self.tuning_method, "tuning_method")])

        # check whether the arguments specified are valid
        if self.tuning_method in [TuningMethod.full_finetuning, TuningMethod.pretraining]:
            assert (
                self.prompt_tuning_args is None
            ), "prompt_tuning_args should not be specified with full_finetuning or pretraining"
            assert self.lora_args is None, "lora_args should not be specified with full_finetuning or pretraining"
        elif self.tuning_method == TuningMethod.prompt_tuning:
            assert self.lora_args is None, "lora_args should not be specified with promt_tuning"
        elif self.tuning_method == TuningMethod.lora:
            assert self.prompt_tuning_args is None, "prompt_tuning_args should not be specified with lora"


class TrainingParameters(BaseArgs):
    # whether to use sequential sampler for validation
    ignore_sampling_proportion_for_validation: bool = False
    # number of training steps
    num_training_steps: Optional[int] = None
    # gradient accumulation steps
    gradient_accumulation_steps: int = 1
    # interval for evaluation
    eval_interval: Optional[int] = None
    # batch size per GPU for ZeRO-DP
    micro_batch_size: int = None
    # whether to use val dataset for validation during training
    eval_during_training: bool = True
    # masking methodology of loss function input
    loss_mask: LossMask = LossMask.output_only
    # gradient clip value
    gradient_clipping: Optional[float] = 1

    def model_post_init(self, __context: Any) -> None:
        _check_not_None([(self.num_training_steps, "num_training_steps"), (self.micro_batch_size, "micro_batch_size")])

        # eval_interval
        if self.eval_during_training:
            _check_not_None([(self.eval_interval, "eval_interval")])


class SaveArgs(BaseArgs):
    # path to save checkpoints
    save_path: str = None
    # interval for checkpointing
    save_interval: int = None
    # whether to save optimizer
    save_optimizer: bool = True

    def model_post_init(self, __context: Any) -> None:
        _check_not_None([(self.save_path, "save_path"), (self.save_interval, "save_interval")])


class LoadArgs(BaseArgs):
    # path to load checkpoints
    load_path: str = None
    # iteration to load
    iteration: Optional[int] = None
    # whether to load optimizer
    load_optimizer: bool = True
    # whether to load lr_scheduler
    load_lr_scheduler: bool = True
    # whether to load rng state
    load_rng_state: bool = True
    # whether to resume dataloader
    load_dataloader_state: bool = True
    # whether to resume experiments tracker
    load_experiments_tracker_state: bool = True
    # whether to load starting iteration
    load_starting_iteration: bool = True

    def model_post_init(self, __context: Any) -> None:
        _check_not_None([(self.load_path, "load_path")])

        if not self.load_optimizer:
            assert (
                not self.load_lr_scheduler
            ), "lr_scheduler loading doesn't make sense if you aren't loading optimizer"


class DatasetArgs(BaseArgs):
    # dataset class
    class_name: str = None
    # class args for dataset
    class_args: dict = {}
    # dataset name
    data_name: str = None
    # formatting to use for input
    input_format: str = INPUT_FORMAT
    # formatting to use for output
    output_format: str = OUTPUT_FORMAT
    # data sampling proportions
    data_sampling_ratio: int = None
    # max tokens for input text
    max_input_tokens: Optional[int] = None
    # max tokens for output text
    max_output_tokens: Optional[int] = None

    def model_post_init(self, __context: Any) -> None:
        _check_not_None([(self.class_name, "dataset class_name"), (self.data_name, "data_name")])

        # data_sampling_ratios
        if self.data_sampling_ratio is not None:
            assert self.data_sampling_ratio > 0, "data_sampling_ratio should be a positive integer"


class OptimizerArgs(BaseArgs):
    # optimizer class
    class_name: str = "TorchAdamW"
    # how to create param groups
    params_group_method: Optional[ParamsGroupMethod] = None
    # class args for optimizer
    class_args: dict = {
        "lr": 1e-5,
        "weight_decay": 0.1,
        "betas": [0.9, 0.95],
        "eps": 1e-10,
    }

    def model_post_init(self, __context: Any) -> None:
        _check_not_None([(self.class_name, "optimizer class_name")])


class LRSchedulerArgs(BaseArgs):
    # warmup steps
    num_warmup_steps: int = 200
    # constant steps after warmup and before decay
    num_constant_steps: int = 0
    # decays steps after constant steps, if None then all remaining steps are for decay
    num_decay_steps: Optional[int] = None
    # lr scheduler for decay
    lr_decay_style: LRDecaySchedule = LRDecaySchedule.cosine
    # decay factor * max_lr = min_lr (ratio of min_lr and max_lr)
    lr_decay_factor: float = 0.1
    # coefficients to use in advanced LR schedules, including power
    # {"a": batch_size, "b": -0.51, "c": batch_size * sequence_length}
    extra_lr_scheduler_args: dict = {}


class MixedPrecisionArgs(BaseArgs):
    # dtype to use for training / inference
    dtype: str = "fp32"
    # fp8 backend
    fp8_backend: Optional[FP8Backend] = None

    def model_post_init(self, __context: Any) -> None:
        # dtype
        self.dtype = normalize_dtype_string(self.dtype)

        # fp8_backend
        if self.dtype != "fp8":
            assert self.fp8_backend is None, "fp8_backend specified without fp8 dtype"


class ZeroTopologyArgs(BaseArgs):
    # GPUs to use for replication
    data_parallel_replication_world_size: Optional[int] = None
    # GPUs to use for sharding
    data_parallel_sharding_world_size: Optional[int] = None

    def model_post_init(self, __context: Any) -> None:
        if self.data_parallel_replication_world_size is None:
            assert (
                self.data_parallel_sharding_world_size is None
            ), "data_parallel_replication_world_size needs to be specified with data_parallel_sharding_world_size"
        else:
            assert (
                self.data_parallel_sharding_world_size is not None
            ), "data_parallel_sharding_world_size needs to be specified with data_parallel_replication_world_size"


class DistributedArgs(BaseArgs):
    # ZeRO stage
    stage: int = 3
    # distributed backend to use
    distributed_backend: DistributedBackend = DistributedBackend.torch
    # overlap communication with computation
    overlap_comm: bool = False
    # use contiguous buffers for gradients, requires more memory if enabled
    contiguous_gradients: bool = False
    # train with CPU offloading to save GPU memory
    cpu_offload: bool = False
    # whether to use gradient checkpointing, enabling leads to lower memory usage with increased step time
    gradient_checkpointing_method: Optional[GradientCheckpointingMethod] = None
    # gradient checkpointint args
    gradient_checkpointing_args: dict = {}
    # zero topology
<<<<<<< HEAD
    zero_topology: Optional[ZeroTopologyArgs] = None
=======
    zero_topology: ZeroTopologyArgs = ZeroTopologyArgs()
>>>>>>> f3e3c5ac
    # whether to use quantized weights (ZeRO++)
    zero_quantized_weights: bool = False
    # whether to use quantized gradients (ZeRO++)
    zero_quantized_gradients: bool = False
    # communication dtype
    communication_dtype: Optional[str] = None
    # whether to use torch.compile
    torch_compile: bool = False
    # whether to use a dispatching dataloader
    dispatching_dataloader: bool = False
    # tensor parallel world size
    tensor_parallel_size: int = 1
    # tensor parallel embeddings
    tensor_parallel_word_embeddings: bool = False
    # data parallel world size
    data_parallel_size: Optional[int] = None
    # distributed timeout for NCCL in minutes
    timeout_minutes: Optional[int] = None

    def model_post_init(self, __context: Any) -> None:
        if self.zero_quantized_weights or self.zero_quantized_gradients:
            assert (
                self.distributed_backend == DistributedBackend.deepspeed
            ), "parameter or gradient quantization is only supported with DeepSpeed backend"

        # communication dtype
        if self.communication_dtype is not None:
            self.communication_dtype = normalize_dtype_string(self.communication_dtype)

        if self.stage == 0:
            assert self.zero_topology is None, "zero_topology is meaningless with stage 0"


class AimArgs(BaseArgs):
    # aim repo, experiment logs are saved here
    repo: str = None
    # name of the experiment
    experiment: str = None

    def model_post_init(self, __context: Any) -> None:
        _check_not_None([(self.repo, "repo"), (self.experiment, "experiment")])


class WandBArgs(BaseArgs):
    # aim repo, experiment logs are saved here
    project: str = None
    # name of the experiment
    name: str = None
    # run hash for the experiment
    entity: Optional[str] = None

    def model_post_init(self, __context: Any) -> None:
        _check_not_None([(self.project, "project"), (self.name, "name")])


class LoggingArgs(BaseArgs):
    # logging level
    logging_level: str = "INFO"
    # log interval
    log_interval: int = 1
    # running mean window
    running_mean_window: int = 10
    # arguments if using aim
    aim_args: Optional[AimArgs] = None
    # arguments if using wandb
    wandb_args: Optional[WandBArgs] = None
    # experiment tracker to use (aim or wandb)
    experiments_tracker_name: Optional[ExperimentsTrackerName] = None
    # whether to use colored logs
    use_colored_logs: bool = False

    def model_post_init(self, __context: Any) -> None:
        if self.experiments_tracker_name == ExperimentsTrackerName.aim:
            _check_not_None([(self.aim_args, "aim_args")])
        elif self.experiments_tracker_name == ExperimentsTrackerName.wandb:
            _check_not_None([(self.wandb_args, "wandb_args")])


class ResearchArgs(BaseArgs):
    # Scalar of noise to inject into input embeddings
    # https://arxiv.org/abs/2310.05914
    neft_alpha: Optional[float] = None


class TrainingArgs(BaseArgs):
    # randomization related arguments
    random_args: RandomArgs = RandomArgs()
    # tokenizer related arguments
    tokenizer_args: TokenizerArgs = TokenizerArgs()
    # model related arguments
    model_args: ModelArgs = None
    # tuning related arguments
    tuning_args: TuningArgs = None
    # optimizer related arguments
    optimizer_args: OptimizerArgs = OptimizerArgs()
    # lr_scheduler related arguments
    lr_scheduler_args: LRSchedulerArgs = LRSchedulerArgs()
    # list of datasets to use
    datasets: List[DatasetArgs] = []
    # save related arguments
    save_args: SaveArgs = None
    # load related arguments
    load_args: Optional[LoadArgs] = None
    # training parameters
    training_parameters: Optional[TrainingParameters] = None
    # logging related arguments
    logging_args: LoggingArgs = LoggingArgs()
    # mixed precision related arguments
    mixed_precision_args: MixedPrecisionArgs = MixedPrecisionArgs()
    # distributed training related arguments
    distributed_args: DistributedArgs = DistributedArgs()
    # research args
    research_args: ResearchArgs = ResearchArgs()

    def model_post_init(self, __context: Any) -> None:
        _check_not_None(
            [
                (self.model_args, "model_args"),
                (self.tuning_args, "tuning_args"),
                (self.save_args, "save_args"),
                (self.datasets, "datasets"),
            ]
        )

        # datasets
        _check_datasets(self.datasets)


class GenerationParameters(BaseArgs):
    # batch size
    batch_size: int = None
    # sample or greedy
    do_sample: Optional[bool] = None
    # max new tokens to generate
    max_new_tokens: int = None
    # temperature
    temperature: Optional[float] = None
    # top k
    top_k: Optional[int] = None
    # top p
    top_p: Optional[float] = None

    def model_post_init(self, __context: Any) -> None:
        _check_not_None([(self.batch_size, "batch_size"), (self.max_new_tokens, "max_new_tokens")])


class InferenceArgs(BaseArgs):
    # randomization related arguments
    random_args: RandomArgs = RandomArgs()
    # tokenizer related arguments
    tokenizer_args: TokenizerArgs = TokenizerArgs()
    # model related arguments
    model_args: Optional[ModelArgs] = None
    # list of datasets to use
    datasets: List[DatasetArgs] = []
    # load related arguments
    load_args: Optional[LoadArgs] = None
    # generation parameters
    generation_parameters: GenerationParameters = None
    # mixed precision related arguments
    mixed_precision_args: MixedPrecisionArgs = MixedPrecisionArgs()
    # logging related arguments
    logging_args: LoggingArgs = LoggingArgs()
    # output dir
    output_dir: str = None

    def model_post_init(self, __context: Any) -> None:
        _check_not_None(
            [
                (self.datasets, "datasets"),
                (self.generation_parameters, "generation_parameters"),
                (self.output_dir, "output_dir"),
            ]
        )

        if self.load_args is None:
            assert self.model_args is not None, "model_args need to be specified if load_args are not specified"
        else:
            assert self.model_args is None, "model_args can't be specified with load_args"

        # datasets
        _check_datasets(self.datasets)


class UnshardingArgs(BaseArgs):
    # load related arguments
    load_args: LoadArgs = None
    # unsharded path
    unsharded_path: str = None
    # mixed precision related arguments
    mixed_precision_args: MixedPrecisionArgs = MixedPrecisionArgs()
    # logging related arguments
    logging_args: LoggingArgs = LoggingArgs()

    def model_post_init(self, __context: Any) -> None:
        _check_not_None([(self.load_args, "load_args"), (self.unsharded_path, "unsharded_path")])


_MODE_ARGS_MAP = {
    Mode.training: TrainingArgs,
    Mode.inference: InferenceArgs,
    Mode.unsharding: UnshardingArgs,
}


def get_args(mode: Mode) -> Union[TrainingArgs, InferenceArgs, UnshardingArgs]:
    """get args for training / inference

    Args:
        mode (Mode): training / inference mode for running the program

    Returns:
        Union[TrainingArgs, InferenceArgs, UnshardingArgs]: args for training / inference
    """

    parser = ArgumentParser()
    parser.add_argument("--config", type=str, required=True, help="path for the config")
    args = parser.parse_args()

    config: dict = load_yaml(args.config)
    args: Union[TrainingArgs, InferenceArgs, UnshardingArgs] = _MODE_ARGS_MAP[mode](**config)

    set_logger(args.logging_args.logging_level, colored_log=args.logging_args.use_colored_logs)
    log_args(args)

    return args


@run_rank_n
def log_args(args: Union[TrainingArgs, InferenceArgs, UnshardingArgs]) -> None:
    """log args

    Args:
        args (Union[TrainingArgs, InferenceArgs, UnshardingArgs]): args for training / inference
    """

    def _iterate_args_recursively(
        args: Union[TrainingArgs, InferenceArgs, UnshardingArgs, dict, BaseArgs], prefix: str = ""
    ) -> None:
        result = []

        if isinstance(args, BaseArgs):
            args = vars(args)

        p = len(prefix)

        for k, v in args.items():
            suffix = "." * (48 - len(k) - p)

            if isinstance(v, (BaseArgs, dict)):
                if isinstance(v, dict) and len(v) == 0:
                    result.append(f"{prefix}{k} {suffix} " + r"{}")
                else:
                    kv_list_subargs = _iterate_args_recursively(v, prefix + " " * 4)
                    result.append(f"{prefix}{k}:\n" + "\n".join(kv_list_subargs))
            elif isinstance(v, list) and all([isinstance(v_, (BaseArgs, dict)) for v_ in v]):
                kv_list_subargs = []
                for v_ in v:
                    v_ = _iterate_args_recursively(v_, prefix + " " * 4)
                    kv_list_subargs.append(f"\n".join(v_))
                result.append(f"{prefix}{k}:\n" + ("\n" + " " * (p + 4) + "*" * (44 - p) + "\n").join(kv_list_subargs))
            else:
                result.append(f"{prefix}{k} {suffix} " + str(v))

        result.sort(key=lambda x: x.lower())
        return result

    log_rank_0(logging.INFO, "------------------------ arguments ------------------------")
    for line in _iterate_args_recursively(args):
        line = line.split("\n")
        for l in line:
            log_rank_0(logging.INFO, l)
    log_rank_0(logging.INFO, "-------------------- end of arguments ---------------------")


def _check_datasets(datasets: List[DatasetArgs]) -> None:
    assert len(datasets) != 0, "datasets cannot be an empty list"
    # check data_names are unique
    assert len(datasets) == len(
        set([dataset.data_name for dataset in datasets])
    ), "data_name should be unique for each dataset"<|MERGE_RESOLUTION|>--- conflicted
+++ resolved
@@ -304,11 +304,7 @@
     # gradient checkpointint args
     gradient_checkpointing_args: dict = {}
     # zero topology
-<<<<<<< HEAD
-    zero_topology: Optional[ZeroTopologyArgs] = None
-=======
     zero_topology: ZeroTopologyArgs = ZeroTopologyArgs()
->>>>>>> f3e3c5ac
     # whether to use quantized weights (ZeRO++)
     zero_quantized_weights: bool = False
     # whether to use quantized gradients (ZeRO++)
