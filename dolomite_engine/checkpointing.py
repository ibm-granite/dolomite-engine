--- conflicted
+++ resolved
@@ -26,11 +26,7 @@
 from .data import ResumableDataLoader
 from .distributed import wrap_model_for_distributed_training
 from .enums import DistributedBackend, Mode, TuningMethod
-<<<<<<< HEAD
-from .hf_models.models.gpt_dolomite_TP import interleave_unsharded_state_dict
-=======
 from .hf_models.models.gpt_dolomite_TP import fix_unsharded_state_dict
->>>>>>> f3e3c5ac
 from .model_wrapper import ModelWrapper, get_model
 from .utils import (
     ExperimentsTracker,
@@ -276,22 +272,6 @@
 
         model.load_state_dict(state, strict=strict)
     elif distributed_backend == DistributedBackend.torch:
-<<<<<<< HEAD
-        state = {}
-        _load_state_dict(
-            state,
-            storage_reader=FileSystemReader(_get_model_path(_get_base_path(load_path, iteration))),
-            planner=_EmptyStateDictLoadPlanner(),
-            no_dist=True,
-        )
-
-        # this fixes the state dict
-        state = interleave_unsharded_state_dict(
-            config=model.config,
-            state_dict=state,
-            tensor_parallel_size=args_from_checkpoint.distributed_args.tensor_parallel_size,
-        )
-=======
         if checkpoint_tp_world_size > 1:
             # FIXME this bad logic for tensor parallel unsharding
             # requires same number of GPUs for unsharding as used during training for unsharding to work correctly
@@ -336,7 +316,6 @@
                 planner=_EmptyStateDictLoadPlanner(),
                 no_dist=True,
             )
->>>>>>> f3e3c5ac
 
             with (
                 torch.device("meta") if use_meta else torch.device(torch.cuda.current_device()),
@@ -348,7 +327,6 @@
             if use_meta:
                 model = model.to_empty(device="cpu")
 
-            strict = True
             model.load_state_dict(state)
     else:
         raise ValueError(f"unexpected distributed_backend ({args['distributed_args']['distributed_backend']})")
