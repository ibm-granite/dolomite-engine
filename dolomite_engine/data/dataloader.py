--- conflicted
+++ resolved
@@ -5,12 +5,8 @@
 from torch.distributed import ProcessGroup
 from torch.utils.data import DataLoader, Dataset, Sampler
 
-<<<<<<< HEAD
+from ..distributed import Communication
 from ..utils import ProcessGroupManager
-=======
-from ..distributed import Communication
-from ..utils import get_global_rank
->>>>>>> 1ea4c5cc
 
 
 class ResumableDataLoader(DataLoader):
