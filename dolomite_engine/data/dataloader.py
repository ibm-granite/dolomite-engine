--- conflicted
+++ resolved
@@ -34,26 +34,9 @@
     ) -> None:
         self.broadcast_world_size = broadcast_world_size
 
-<<<<<<< HEAD
-        global_rank = ProcessGroupManager.get_global_rank()
-
-        self.is_source = False
-        for src, _, _ in self.all_source_ranks_and_broadcast_groups:
-            if src == global_rank:
-                self.is_source = True
-                break
-
-        self.local_rank_in_broadcast_group = None
-        for _, broadcast_ranks, _ in self.all_source_ranks_and_broadcast_groups:
-            if global_rank in broadcast_ranks:
-                self.local_rank_in_broadcast_group = broadcast_ranks.index(global_rank)
-                break
-        assert self.local_rank_in_broadcast_group is not None
-=======
         self.is_source, self.source_rank, self.local_rank_in_broadcast_group, self.broadcast_group = (
             get_source_and_broadcast_group(source_broadcast_mapping)
         )
->>>>>>> 5bab8f25
 
         super().__init__(
             dataset=dataset,
@@ -114,7 +97,7 @@
 def get_source_and_broadcast_group(
     source_broadcast_mapping: dict[int, ProcessGroup]
 ) -> tuple[bool, int, int, ProcessGroup]:
-    global_rank = get_global_rank()
+    global_rank = ProcessGroupManager.get_global_rank()
 
     for source_rank, broadcast_group in source_broadcast_mapping.items():
         ranks = torch.distributed.get_process_group_ranks(broadcast_group)
