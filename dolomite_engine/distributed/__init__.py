--- conflicted
+++ resolved
@@ -136,40 +136,7 @@
                 else _STAGE_HYBRID_SHARDING_STRATEGY_MAP[stage]
             )
 
-<<<<<<< HEAD
-        mixed_precision_policy = deepcopy(_FSDP_MIXED_PRECISION_POLICIES[dtype])
-        if communication_dtype is not None:
-            mixed_precision_policy.reduce_dtype = string_to_torch_dtype(communication_dtype)
-
-        def _param_init(module: nn.Module) -> None:
-            if args.model_args.model_name is None:
-                module = module.to_empty(device=torch.cuda.current_device())
-
-                if hasattr(module, "reset_parameters"):
-                    with torch.no_grad():
-                        module.reset_parameters()
-            else:
-                if efficient_initialization and ProcessGroupManager.get_data_parallel_rank() != 0:
-                    module = module.to_empty(device=torch.cuda.current_device())
-
-        model = FSDP(
-            model,
-            sharding_strategy=sharding_strategy,
-            mixed_precision=mixed_precision_policy,
-            auto_wrap_policy=partial(
-                transformer_auto_wrap_policy,
-                transformer_layer_cls=[get_module_class_from_name(model, name) for name in block_names],
-            ),
-            device_id=torch.cuda.current_device(),
-            limit_all_gathers=True,
-            use_orig_params=True,
-            # https://github.com/meta-llama/llama-recipes/blob/492455dc080f6c25f356e283e443be0cce86aaeb/src/llama_recipes/finetuning.py#L191
-            sync_module_states=efficient_initialization,
-            param_init_fn=_param_init if efficient_initialization else None,
-            device_mesh=ProcessGroupManager.get_data_parallel_mesh_with_topology(),
-        )
-=======
-            def _param_init(module):
+            def _param_init(module: nn.Module) -> None:
                 if args.model_args.model_name is None:
                     module = module.to_empty(device=torch.cuda.current_device())
 
@@ -177,7 +144,7 @@
                         with torch.no_grad():
                             module.reset_parameters()
                 else:
-                    if args.model_args.efficient_initialization and get_global_rank() != 0:
+                    if efficient_initialization and ProcessGroupManager.get_data_parallel_rank() != 0:
                         module = module.to_empty(device=torch.cuda.current_device())
 
             model = FSDP(
@@ -192,10 +159,10 @@
                 limit_all_gathers=True,
                 use_orig_params=True,
                 # https://github.com/meta-llama/llama-recipes/blob/492455dc080f6c25f356e283e443be0cce86aaeb/src/llama_recipes/finetuning.py#L191
-                sync_module_states=args.model_args.efficient_initialization,
-                param_init_fn=_param_init,
+                sync_module_states=efficient_initialization,
+                param_init_fn=_param_init if efficient_initialization else None,
+                device_mesh=ProcessGroupManager.get_data_parallel_mesh_with_topology(),
             )
->>>>>>> 97a8122a
 
         if args.distributed_args.gradient_checkpointing_method is not None:
             assert len(block_names) == 1
