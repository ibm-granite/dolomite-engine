from typing import Tuple

import torch
import torch.distributed
import torch.nn as nn
from torch.distributed._tensor.api import DTensor
from torch.distributed._tensor.placement_types import Placement
from torch.profiler import record_function

from ...utils import ProcessGroupManager
from ..utils import divide_if_divisible


<<<<<<< HEAD
def reduce_from_tensor_parallel_region(input: DTensor) -> DTensor:
    with record_function("TP::reduce_from_tensor_parallel_region"):
        assert isinstance(input.placements[0], Shard)
        input = input.redistribute(
            device_mesh=ProcessGroupManager.get_tensor_parallel_mesh(), placements=[Replicate()]
        )
=======
def copy_to_tensor_parallel_region(input: torch.Tensor) -> torch.Tensor:
    return _CopyToTensorParallelRegion.apply(input)


def reduce_from_tensor_parallel_region(input: torch.Tensor) -> torch.Tensor:
    return _ReduceFromTensorParallelRegion.apply(input)


def gather_from_tensor_parallel_region(input: torch.Tensor) -> torch.Tensor:
    return _GatherFromTensorParallelRegion.apply(input)


class _CopyToTensorParallelRegion(torch.autograd.Function):
    """Pass the input to the model parallel region."""

    @record_function("TP:copy_to_tensor_parallel_region_forward")
    @staticmethod
    def forward(ctx, input: torch.Tensor) -> torch.Tensor:
        return input

    @record_function("TP:copy_to_tensor_parallel_region_backward")
    @staticmethod
    def backward(ctx, grad_output: torch.Tensor) -> torch.Tensor:
        return _tensor_parallel_all_reduce(grad_output)


class _ReduceFromTensorParallelRegion(torch.autograd.Function):
    """All-reduce the input from the model parallel region."""

    @record_function("TP:reduce_from_tensor_parallel_region_forward")
    @staticmethod
    def forward(ctx, input: torch.Tensor) -> torch.Tensor:
        return _tensor_parallel_all_reduce(input)

    @record_function("TP:reduce_from_tensor_parallel_region_backward")
    @staticmethod
    def backward(ctx, grad_output: torch.Tensor) -> torch.Tensor:
        return grad_output


class _GatherFromTensorParallelRegion(torch.autograd.Function):
    """Gather the input from model parallel region and concatinate."""

    @record_function("TP:gather_from_tensor_parallel_region_forward")
    @staticmethod
    def forward(ctx, input: torch.Tensor) -> torch.Tensor:
        return _gather_along_last_dim(input)

    @record_function("TP:gather_from_tensor_parallel_region_backward")
    @staticmethod
    def backward(ctx, grad_output: torch.Tensor) -> torch.Tensor:
        return _split_along_last_dim(grad_output)


def _tensor_parallel_all_reduce(input: torch.Tensor) -> torch.Tensor:
    if ProcessGroupManager.get_tensor_parallel_world_size() == 1:
        return input

    torch.distributed.all_reduce(input, group=ProcessGroupManager.get_tensor_parallel_group())

    return input


def _gather_along_last_dim(input: torch.Tensor) -> torch.Tensor:
    world_size = ProcessGroupManager.get_tensor_parallel_world_size()

    if world_size == 1:
>>>>>>> e097b8c5
        return input


def gather_from_tensor_parallel_region(input: torch.Tensor) -> DTensor:
    tp_mesh = ProcessGroupManager.get_tensor_parallel_mesh()

    with record_function("TP::gather_from_tensor_parallel_region"):
        input = DTensor.from_local(input, device_mesh=tp_mesh, run_check=False, placements=[Shard(-1)])
        input = input.full_tensor()
        return input


def tensor_parallel_split_safetensor_slice(slice, dim: int, start_end: Tuple[int, int] = None) -> torch.Tensor:
    shape = slice.get_shape()
    dimensionality = len(shape)
    assert dimensionality in [1, 2], f"tensor should be either 1 or 2 dimensional but {dimensionality} was found"

    tp_rank = ProcessGroupManager.get_tensor_parallel_rank()
    tp_world_size = ProcessGroupManager.get_tensor_parallel_world_size()

    if start_end is None:
        stride = divide_if_divisible(
            shape[dim],
            tp_world_size,
            f"split dimension ({dim}) is not divisible by tensor parallel world size ({tp_world_size})",
        )
        start_index = tp_rank * stride
        end_index = (tp_rank + 1) * stride
    else:
        start_index = start_end[0]
        end_index = start_end[1]

    if dimensionality == 1:
        # bias tensor
        assert dim == 0, f"dim has to 0 for a bias tensor but dim ({dim}) was passed"
        return slice[start_index:end_index]
    elif dimensionality == 2:
        assert 0 <= dim <= 1, f"dim has to 0 or 1 for a weight tensor but dim ({dim}) was passed"
        # weight tensor
        if dim == 0:
            return slice[start_index:end_index, :]
        else:
            return slice[:, start_index:end_index]
    else:
        raise RuntimeError("this code should not be reachable")


def tensor_to_dtensor(
    tensor: torch.Tensor, current_placement: Placement, desired_placement: Placement = None
) -> DTensor:
    tp_mesh = ProcessGroupManager.get_tensor_parallel_mesh()

    dtensor = DTensor.from_local(tensor, device_mesh=tp_mesh, run_check=False, placements=[current_placement])
    if desired_placement is not None:
        dtensor = dtensor.redistribute(device_mesh=tp_mesh, placements=[desired_placement])

    return dtensor


def dtensor_to_tensor(
    dtensor: DTensor, desired_placement: Placement = None, grad_placement: Placement = None
) -> torch.Tensor:
    if desired_placement is not None:
        dtensor = dtensor.redistribute(
            device_mesh=ProcessGroupManager.get_tensor_parallel_mesh(), placements=[desired_placement]
        )

    tensor = dtensor.to_local(grad_placements=None if grad_placement is None else [grad_placement])

    return tensor


@torch.no_grad()
def modify_state_dict_to_dtensor_dict(module: nn.Module, state_dict: dict) -> dict:
    result = {}
    for key, tensor in state_dict.items():
        device_mesh = getattr(module, key).device_mesh
        placements = getattr(module, key).placements
        result[key] = DTensor.from_local(tensor, device_mesh=device_mesh, placements=placements)
    return result<|MERGE_RESOLUTION|>--- conflicted
+++ resolved
@@ -11,14 +11,6 @@
 from ..utils import divide_if_divisible
 
 
-<<<<<<< HEAD
-def reduce_from_tensor_parallel_region(input: DTensor) -> DTensor:
-    with record_function("TP::reduce_from_tensor_parallel_region"):
-        assert isinstance(input.placements[0], Shard)
-        input = input.redistribute(
-            device_mesh=ProcessGroupManager.get_tensor_parallel_mesh(), placements=[Replicate()]
-        )
-=======
 def copy_to_tensor_parallel_region(input: torch.Tensor) -> torch.Tensor:
     return _CopyToTensorParallelRegion.apply(input)
 
@@ -86,17 +78,30 @@
     world_size = ProcessGroupManager.get_tensor_parallel_world_size()
 
     if world_size == 1:
->>>>>>> e097b8c5
         return input
 
+    dim_size = list(input.size())
+    dim_size[0] = dim_size[0] * world_size
 
-def gather_from_tensor_parallel_region(input: torch.Tensor) -> DTensor:
-    tp_mesh = ProcessGroupManager.get_tensor_parallel_mesh()
+    output = torch.empty(dim_size, dtype=input.dtype, device=torch.cuda.current_device())
+    torch.distributed.all_gather_into_tensor(output, input, group=ProcessGroupManager.get_tensor_parallel_group())
 
-    with record_function("TP::gather_from_tensor_parallel_region"):
-        input = DTensor.from_local(input, device_mesh=tp_mesh, run_check=False, placements=[Shard(-1)])
-        input = input.full_tensor()
+    output = output.chunk(world_size)
+    output = torch.cat(output, dim=-1)
+
+    return output
+
+
+def _split_along_last_dim(input: torch.Tensor) -> torch.Tensor:
+    world_size = ProcessGroupManager.get_tensor_parallel_world_size()
+
+    if world_size == 1:
         return input
+
+    input_list = input.chunk(world_size, dim=-1)
+    output = input_list[ProcessGroupManager.get_tensor_parallel_rank()]
+
+    return output
 
 
 def tensor_parallel_split_safetensor_slice(slice, dim: int, start_end: Tuple[int, int] = None) -> torch.Tensor:
