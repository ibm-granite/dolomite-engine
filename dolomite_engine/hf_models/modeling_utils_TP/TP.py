import contextlib
from typing import Tuple

import torch
import torch.distributed
import torch.nn as nn
from torch.distributed._tensor.api import DTensor
from torch.distributed._tensor.placement_types import Placement, Replicate, Shard
from torch.profiler import record_function

from ...utils import ProcessGroupManager
from ..utils import divide_if_divisible


def reduce_from_tensor_parallel_region(input: DTensor) -> DTensor:
    with record_function("TP::reduce_from_tensor_parallel_region"):
        assert isinstance(input.placements[0], Shard)
        input = input.redistribute(
            device_mesh=ProcessGroupManager.get_tensor_parallel_mesh(), placements=[Replicate()]
        )
        return input


def gather_from_tensor_parallel_region(input: torch.Tensor) -> DTensor:
    tp_mesh = ProcessGroupManager.get_tensor_parallel_mesh()

    with record_function("TP::gather_from_tensor_parallel_region"):
        input = DTensor.from_local(input, device_mesh=tp_mesh, run_check=False, placements=[Shard(-1)])
        input = input.full_tensor()
        return input


def tensor_parallel_split_safetensor_slice(slice, dim: int, start_end: Tuple[int, int] = None) -> torch.Tensor:
    shape = slice.get_shape()
    dimensionality = len(shape)
    assert dimensionality in [1, 2], f"tensor should be either 1 or 2 dimensional but {dimensionality} was found"

    tp_rank = ProcessGroupManager.get_tensor_parallel_rank()
    tp_world_size = ProcessGroupManager.get_tensor_parallel_world_size()

    if start_end is None:
        stride = divide_if_divisible(
            shape[dim],
            tp_world_size,
            f"split dimension ({dim}) is not divisible by tensor parallel world size ({tp_world_size})",
        )
        start_index = tp_rank * stride
        end_index = (tp_rank + 1) * stride
    else:
        start_index = start_end[0]
        end_index = start_end[1]

    if dimensionality == 1:
        # bias tensor
        assert dim == 0, f"dim has to 0 for a bias tensor but dim ({dim}) was passed"
        return slice[start_index:end_index]
    elif dimensionality == 2:
        assert 0 <= dim <= 1, f"dim has to 0 or 1 for a weight tensor but dim ({dim}) was passed"
        # weight tensor
        if dim == 0:
            return slice[start_index:end_index, :]
        else:
            return slice[:, start_index:end_index]
    else:
        raise RuntimeError("this code should not be reachable")


<<<<<<< HEAD
def prepare_tensor_parallel_dtensor_input(
    module: nn.Module,
    inputs: tuple[torch.Tensor],
    current_placement: Placement,
    desired_placement: Placement = None,
    profiler_name: str = None,
=======
def tensor_to_dtensor_hook(
    module: nn.Module, inputs: tuple[torch.Tensor], current_placement: Placement, desired_placement: Placement = None
>>>>>>> e3fc67b0
) -> DTensor:
    assert len(inputs) == 1
    input = inputs[0]

    tp_mesh = ProcessGroupManager.get_tensor_parallel_mesh()

<<<<<<< HEAD
    context = contextlib.nullcontext() if profiler_name is None else record_function(profiler_name)
    with context:
        input = DTensor.from_local(input, device_mesh=tp_mesh, run_check=False, placements=[current_placement])

        if desired_placement is not None:
            input = input.redistribute(device_mesh=tp_mesh, placements=[desired_placement])
=======
    input = DTensor.from_local(input, device_mesh=tp_mesh, run_check=False, placements=[current_placement])

    if desired_placement is not None:
        input = input.redistribute(device_mesh=tp_mesh, placements=[desired_placement])
>>>>>>> e3fc67b0

    return (input,)


<<<<<<< HEAD
def prepare_tensor_parallel_tensor_output(
    module: nn.Module,
    inputs: list[DTensor],
    output: DTensor,
    assert_current_placement: Placement = None,
    desired_placement: Placement = None,
    profiler_name: str = None,
) -> torch.Tensor:
    if assert_current_placement is not None:
        if isinstance(assert_current_placement, Replicate):
            assert output.placements[0].is_replicate()
        elif isinstance(assert_current_placement, Shard):
            dim = assert_current_placement.dim
            if dim == -1:
                dim = output.dim() - 1
            assert output.placements[0].is_shard(dim)

    context = contextlib.nullcontext() if profiler_name is None else record_function(profiler_name)
    with context:
        if desired_placement is not None:
            output = output.redistribute(
                device_mesh=ProcessGroupManager.get_tensor_parallel_mesh(), placements=[desired_placement]
            )

        output = output.to_local()
=======
def dtensor_to_tensor_hook(
    module: nn.Module,
    inputs: tuple[DTensor],
    output: DTensor,
    desired_placement: Placement = None,
    grad_placement: Placement = None,
) -> torch.Tensor:
    if desired_placement is not None:
        output = output.redistribute(
            device_mesh=ProcessGroupManager.get_tensor_parallel_mesh(), placements=[desired_placement]
        )

    output = output.to_local(grad_placements=None if grad_placement is None else [grad_placement])
>>>>>>> e3fc67b0

    return output


<<<<<<< HEAD
=======
@torch.no_grad()
>>>>>>> e3fc67b0
def modify_state_dict_to_dtensor_dict(module: nn.Module, state_dict: dict) -> dict:
    result = {}
    for key, tensor in state_dict.items():
        device_mesh = getattr(module, key).device_mesh
        placements = getattr(module, key).placements
        result[key] = DTensor.from_local(tensor, device_mesh=device_mesh, placements=placements, run_check=False)
    return result<|MERGE_RESOLUTION|>--- conflicted
+++ resolved
@@ -1,4 +1,3 @@
-import contextlib
 from typing import Tuple
 
 import torch
@@ -65,67 +64,22 @@
         raise RuntimeError("this code should not be reachable")
 
 
-<<<<<<< HEAD
-def prepare_tensor_parallel_dtensor_input(
-    module: nn.Module,
-    inputs: tuple[torch.Tensor],
-    current_placement: Placement,
-    desired_placement: Placement = None,
-    profiler_name: str = None,
-=======
 def tensor_to_dtensor_hook(
     module: nn.Module, inputs: tuple[torch.Tensor], current_placement: Placement, desired_placement: Placement = None
->>>>>>> e3fc67b0
 ) -> DTensor:
     assert len(inputs) == 1
     input = inputs[0]
 
     tp_mesh = ProcessGroupManager.get_tensor_parallel_mesh()
 
-<<<<<<< HEAD
-    context = contextlib.nullcontext() if profiler_name is None else record_function(profiler_name)
-    with context:
-        input = DTensor.from_local(input, device_mesh=tp_mesh, run_check=False, placements=[current_placement])
-
-        if desired_placement is not None:
-            input = input.redistribute(device_mesh=tp_mesh, placements=[desired_placement])
-=======
     input = DTensor.from_local(input, device_mesh=tp_mesh, run_check=False, placements=[current_placement])
 
     if desired_placement is not None:
         input = input.redistribute(device_mesh=tp_mesh, placements=[desired_placement])
->>>>>>> e3fc67b0
 
     return (input,)
 
 
-<<<<<<< HEAD
-def prepare_tensor_parallel_tensor_output(
-    module: nn.Module,
-    inputs: list[DTensor],
-    output: DTensor,
-    assert_current_placement: Placement = None,
-    desired_placement: Placement = None,
-    profiler_name: str = None,
-) -> torch.Tensor:
-    if assert_current_placement is not None:
-        if isinstance(assert_current_placement, Replicate):
-            assert output.placements[0].is_replicate()
-        elif isinstance(assert_current_placement, Shard):
-            dim = assert_current_placement.dim
-            if dim == -1:
-                dim = output.dim() - 1
-            assert output.placements[0].is_shard(dim)
-
-    context = contextlib.nullcontext() if profiler_name is None else record_function(profiler_name)
-    with context:
-        if desired_placement is not None:
-            output = output.redistribute(
-                device_mesh=ProcessGroupManager.get_tensor_parallel_mesh(), placements=[desired_placement]
-            )
-
-        output = output.to_local()
-=======
 def dtensor_to_tensor_hook(
     module: nn.Module,
     inputs: tuple[DTensor],
@@ -139,15 +93,11 @@
         )
 
     output = output.to_local(grad_placements=None if grad_placement is None else [grad_placement])
->>>>>>> e3fc67b0
 
     return output
 
 
-<<<<<<< HEAD
-=======
 @torch.no_grad()
->>>>>>> e3fc67b0
 def modify_state_dict_to_dtensor_dict(module: nn.Module, state_dict: dict) -> dict:
     result = {}
     for key, tensor in state_dict.items():
