--- conflicted
+++ resolved
@@ -18,17 +18,10 @@
 from ..modeling_utils import ParameterizedEmbedding
 from ..utils import divide_if_divisible
 from .TP import (
-<<<<<<< HEAD
-    dtensor_to_tensor_hook,
-    modify_state_dict_to_dtensor_dict,
-    reduce_from_tensor_parallel_region,
-    tensor_to_dtensor_hook,
-=======
     dtensor_to_tensor,
     modify_state_dict_to_dtensor_dict,
     reduce_from_tensor_parallel_region,
     tensor_to_dtensor,
->>>>>>> e097b8c5
 )
 
 
@@ -59,14 +52,9 @@
             )
         )
 
-<<<<<<< HEAD
-        self.register_forward_pre_hook(partial(tensor_to_dtensor_hook, current_placement=Replicate()))
-        self.register_forward_hook(partial(dtensor_to_tensor_hook, assert_current_placement=Replicate()))
-=======
         # TODO activate this hook if we drop the non-dtensor path, until then use functions
         # self.register_forward_pre_hook(partial(tensor_to_dtensor_hook, current_placement=Replicate()))
         # self.register_forward_hook(partial(dtensor_to_tensor_hook, desired_placement=Replicate()))
->>>>>>> e097b8c5
 
     def forward(self, input: torch.Tensor) -> torch.Tensor:
         if is_dtensors_computation_enabled():
@@ -81,11 +69,7 @@
                 input = input - self.vocab_start_index
                 input[input_mask] = 0
 
-<<<<<<< HEAD
-        output_parallel = F.embedding(input, self.weight)
-=======
             input = F.embedding(input, self.weight.to_local())
->>>>>>> e097b8c5
 
             if self.tensor_parallel_word_embeddings:
                 # Mask the output embedding.
