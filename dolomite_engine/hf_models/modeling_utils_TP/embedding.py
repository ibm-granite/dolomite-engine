import contextlib
import math
<<<<<<< HEAD
from functools import partial
=======
>>>>>>> f3e3c5ac
from typing import Any, Mapping

import torch
import torch.nn as nn
<<<<<<< HEAD
=======
import torch.nn.functional as F
>>>>>>> f3e3c5ac
from torch.distributed._tensor.api import DTensor
from torch.distributed._tensor.placement_types import Replicate, Shard

from ...utils import ProcessGroupManager, SafeTensorsWeightsManager, get_cuda_rng_tracker
from ..modeling_utils import ParameterizedEmbedding
from ..utils import divide_if_divisible
<<<<<<< HEAD
from .TP import (
    modify_state_dict_to_densor_dict,
    prepare_tensor_parallel_dtensor_input,
    prepare_tensor_parallel_tensor_output,
    reduce_from_tensor_parallel_region,
)
=======
from .TP import modify_state_dict_to_dtensor_dict, reduce_from_tensor_parallel_region
>>>>>>> f3e3c5ac


class Embedding_TP(ParameterizedEmbedding):
    def __init__(
<<<<<<< HEAD
        self, num_embeddings: int, embedding_dim: int, std: float = None, tensor_parallel_embeddings: bool = False
    ) -> None:
        self.tp_world_size = ProcessGroupManager.get_tensor_parallel_world_size()
        self.tensor_parallel_embeddings = tensor_parallel_embeddings

        if tensor_parallel_embeddings:
            self.vocab_start_index, self.vocab_end_index, num_embeddings_per_tp_rank = get_tensor_parallel_vocab_info(
                num_embeddings
            )

            super().__init__(num_embeddings=num_embeddings_per_tp_rank, embedding_dim=embedding_dim, std=std)

            self.weight = nn.Parameter(
                DTensor.from_local(
                    self.weight, device_mesh=ProcessGroupManager.get_tensor_parallel_mesh(), placements=[Shard(0)]
                )
            )
        else:
            super().__init__(num_embeddings=num_embeddings, embedding_dim=embedding_dim, std=std)

            self.weight = nn.Parameter(
                DTensor.from_local(
                    self.weight, device_mesh=ProcessGroupManager.get_tensor_parallel_mesh(), placements=[Replicate()]
                )
            )

        self.register_forward_pre_hook(partial(prepare_tensor_parallel_dtensor_input, placement=Replicate()))
        self.register_forward_hook(partial(prepare_tensor_parallel_tensor_output, assert_placement=Replicate()))

    def forward(self, input: torch.Tensor) -> torch.Tensor:
        if self.tensor_parallel_embeddings and self.tp_world_size > 1:
=======
        self, num_embeddings: int, embedding_dim: int, std: float = None, tensor_parallel_word_embeddings: bool = False
    ) -> None:
        self.tp_world_size = ProcessGroupManager.get_tensor_parallel_world_size()
        self.tensor_parallel_word_embeddings = tensor_parallel_word_embeddings and self.tp_world_size > 1

        if self.tensor_parallel_word_embeddings:
            self.vocab_start_index, self.vocab_end_index, num_embeddings_per_tp_rank = get_tensor_parallel_vocab_info(
                num_embeddings
            )

            super().__init__(num_embeddings_per_tp_rank, embedding_dim, std=std)

            placement = Shard(0)
        else:
            with get_cuda_rng_tracker().fork():
                super().__init__(num_embeddings, embedding_dim, std=std)

            placement = Replicate()

        self.weight = nn.Parameter(
            DTensor.from_local(
                self.weight, device_mesh=ProcessGroupManager.get_tensor_parallel_mesh(), placements=[placement]
            )
        )

    def forward(self, input: torch.Tensor) -> torch.Tensor:
        if self.tensor_parallel_word_embeddings:
>>>>>>> f3e3c5ac
            # Build the mask.
            input_mask = (input < self.vocab_start_index) | (input >= self.vocab_end_index)
            # Mask the input.
            masked_input = input - self.vocab_start_index
            masked_input[input_mask] = 0
        else:
            masked_input = input

        output_parallel = F.embedding(input, self.weight.to_local())

<<<<<<< HEAD
        if self.tensor_parallel_embeddings and self.tp_world_size > 1:
=======
        if self.tensor_parallel_word_embeddings:
>>>>>>> f3e3c5ac
            # Mask the output embedding.
            output_parallel[input_mask, :] = 0
            output_parallel = reduce_from_tensor_parallel_region(output_parallel)

        return output_parallel

    def load_from_safetensors_weights_manager(
        self, safetensors_weight_manager: SafeTensorsWeightsManager, prefix: str = ""
    ) -> None:
        if self.tensor_parallel_word_embeddings:
            weight = safetensors_weight_manager.get_slice(prefix + "weight")[
                self.vocab_start_index : self.vocab_end_index, :
            ]
            if self.num_embeddings > weight.shape[0]:
                weight = torch.cat(
                    [
                        weight,
                        torch.zeros((self.num_embeddings - weight.shape[0], weight.shape[1])),
                    ]
                )
        else:
            weight = safetensors_weight_manager.get_tensor(prefix + "weight")

        self.load_state_dict({"weight": weight})

<<<<<<< HEAD
    def load_state_dict(self, state_dict: Mapping[str, Any], strict: bool = True, assign: bool = False) -> None:
        state_dict = modify_state_dict_to_densor_dict(self, state_dict)
=======
    def reset_parameters(self) -> None:
        context = contextlib.nullcontext if self.tensor_parallel_word_embeddings else get_cuda_rng_tracker().fork

        with context():
            return super().reset_parameters()

    def load_state_dict(self, state_dict: Mapping[str, Any], strict: bool = True, assign: bool = False) -> None:
        state_dict = modify_state_dict_to_dtensor_dict(self, state_dict)
>>>>>>> f3e3c5ac
        return super().load_state_dict(state_dict, strict, assign)


def get_tensor_parallel_vocab_info(vocab_size: int, make_vocab_size_divisible_by: int = 64) -> tuple[int, int, int]:
    tp_rank = ProcessGroupManager.get_tensor_parallel_rank()
    tp_world_size = ProcessGroupManager.get_tensor_parallel_world_size()

    divide_if_divisible(make_vocab_size_divisible_by, tp_world_size, "")

    vocab_size_per_tensor_parallel_rank = (
        make_vocab_size_divisible_by * math.ceil(vocab_size / make_vocab_size_divisible_by)
    ) // tp_world_size

    vocab_start_index = tp_rank * vocab_size_per_tensor_parallel_rank
    vocab_end_index = min((tp_rank + 1) * vocab_size_per_tensor_parallel_rank, vocab_size)

    return vocab_start_index, vocab_end_index, vocab_size_per_tensor_parallel_rank<|MERGE_RESOLUTION|>--- conflicted
+++ resolved
@@ -1,70 +1,27 @@
 import contextlib
 import math
-<<<<<<< HEAD
 from functools import partial
-=======
->>>>>>> f3e3c5ac
 from typing import Any, Mapping
 
 import torch
 import torch.nn as nn
-<<<<<<< HEAD
-=======
 import torch.nn.functional as F
->>>>>>> f3e3c5ac
 from torch.distributed._tensor.api import DTensor
 from torch.distributed._tensor.placement_types import Replicate, Shard
 
 from ...utils import ProcessGroupManager, SafeTensorsWeightsManager, get_cuda_rng_tracker
 from ..modeling_utils import ParameterizedEmbedding
 from ..utils import divide_if_divisible
-<<<<<<< HEAD
 from .TP import (
-    modify_state_dict_to_densor_dict,
+    modify_state_dict_to_dtensor_dict,
     prepare_tensor_parallel_dtensor_input,
     prepare_tensor_parallel_tensor_output,
     reduce_from_tensor_parallel_region,
 )
-=======
-from .TP import modify_state_dict_to_dtensor_dict, reduce_from_tensor_parallel_region
->>>>>>> f3e3c5ac
 
 
 class Embedding_TP(ParameterizedEmbedding):
     def __init__(
-<<<<<<< HEAD
-        self, num_embeddings: int, embedding_dim: int, std: float = None, tensor_parallel_embeddings: bool = False
-    ) -> None:
-        self.tp_world_size = ProcessGroupManager.get_tensor_parallel_world_size()
-        self.tensor_parallel_embeddings = tensor_parallel_embeddings
-
-        if tensor_parallel_embeddings:
-            self.vocab_start_index, self.vocab_end_index, num_embeddings_per_tp_rank = get_tensor_parallel_vocab_info(
-                num_embeddings
-            )
-
-            super().__init__(num_embeddings=num_embeddings_per_tp_rank, embedding_dim=embedding_dim, std=std)
-
-            self.weight = nn.Parameter(
-                DTensor.from_local(
-                    self.weight, device_mesh=ProcessGroupManager.get_tensor_parallel_mesh(), placements=[Shard(0)]
-                )
-            )
-        else:
-            super().__init__(num_embeddings=num_embeddings, embedding_dim=embedding_dim, std=std)
-
-            self.weight = nn.Parameter(
-                DTensor.from_local(
-                    self.weight, device_mesh=ProcessGroupManager.get_tensor_parallel_mesh(), placements=[Replicate()]
-                )
-            )
-
-        self.register_forward_pre_hook(partial(prepare_tensor_parallel_dtensor_input, placement=Replicate()))
-        self.register_forward_hook(partial(prepare_tensor_parallel_tensor_output, assert_placement=Replicate()))
-
-    def forward(self, input: torch.Tensor) -> torch.Tensor:
-        if self.tensor_parallel_embeddings and self.tp_world_size > 1:
-=======
         self, num_embeddings: int, embedding_dim: int, std: float = None, tensor_parallel_word_embeddings: bool = False
     ) -> None:
         self.tp_world_size = ProcessGroupManager.get_tensor_parallel_world_size()
@@ -90,9 +47,11 @@
             )
         )
 
+        self.register_forward_pre_hook(partial(prepare_tensor_parallel_dtensor_input, placement=Replicate()))
+        self.register_forward_hook(partial(prepare_tensor_parallel_tensor_output, assert_placement=Replicate()))
+
     def forward(self, input: torch.Tensor) -> torch.Tensor:
         if self.tensor_parallel_word_embeddings:
->>>>>>> f3e3c5ac
             # Build the mask.
             input_mask = (input < self.vocab_start_index) | (input >= self.vocab_end_index)
             # Mask the input.
@@ -103,11 +62,7 @@
 
         output_parallel = F.embedding(input, self.weight.to_local())
 
-<<<<<<< HEAD
-        if self.tensor_parallel_embeddings and self.tp_world_size > 1:
-=======
         if self.tensor_parallel_word_embeddings:
->>>>>>> f3e3c5ac
             # Mask the output embedding.
             output_parallel[input_mask, :] = 0
             output_parallel = reduce_from_tensor_parallel_region(output_parallel)
@@ -133,10 +88,6 @@
 
         self.load_state_dict({"weight": weight})
 
-<<<<<<< HEAD
-    def load_state_dict(self, state_dict: Mapping[str, Any], strict: bool = True, assign: bool = False) -> None:
-        state_dict = modify_state_dict_to_densor_dict(self, state_dict)
-=======
     def reset_parameters(self) -> None:
         context = contextlib.nullcontext if self.tensor_parallel_word_embeddings else get_cuda_rng_tracker().fork
 
@@ -145,7 +96,6 @@
 
     def load_state_dict(self, state_dict: Mapping[str, Any], strict: bool = True, assign: bool = False) -> None:
         state_dict = modify_state_dict_to_dtensor_dict(self, state_dict)
->>>>>>> f3e3c5ac
         return super().load_state_dict(state_dict, strict, assign)
 
 
