from functools import partial
from typing import Any, Mapping

import torch
import torch.distributed
import torch.nn as nn
import torch.nn.functional as F
from torch.distributed._tensor.api import DTensor
from torch.distributed._tensor.placement_types import Replicate, Shard
from torch.distributed._tensor.placement_types import _Partial as Partial

from ...utils import (
    ProcessGroupManager,
    SafeTensorsWeightsManager,
    get_cuda_rng_tracker,
    is_dtensors_computation_enabled,
)
from ..modeling_utils import ParameterizedLinear
from ..utils import divide_if_divisible
<<<<<<< HEAD
from .TP import (
    copy_to_tensor_parallel_region,
    dtensor_to_tensor_hook,
    modify_state_dict_to_dtensor_dict,
    reduce_from_tensor_parallel_region,
    tensor_parallel_split_safetensor_slice,
    tensor_to_dtensor_hook,
)
=======
from .hooks import dtensor_to_tensor_hook, tensor_to_dtensor_hook
from .TP import modify_state_dict_to_dtensor_dict, tensor_parallel_split_safetensor_slice
>>>>>>> 05f54573


class ColumnParallelLinear(ParameterizedLinear):
    def __init__(
        self,
        in_features: int,
        out_features: int,
        bias: bool = True,
        device: torch.device = None,
        dtype: torch.dtype = None,
        std: float = None,
    ) -> None:
        tp_world_size = ProcessGroupManager.get_tensor_parallel_world_size()

        self.out_features_per_device = divide_if_divisible(
            out_features,
            tp_world_size,
            f"`out_features` ({out_features}) must be divisible by `tensor_parallel_world_size` ({tp_world_size})",
        )

        super().__init__(
            in_features=in_features,
            out_features=self.out_features_per_device,
            bias=bias,
            device=device,
            dtype=dtype,
            std=std,
        )

        self.weight = nn.Parameter(
            DTensor.from_local(
                self.weight, device_mesh=ProcessGroupManager.get_tensor_parallel_mesh(), placements=[Shard(0)]
            )
        )
        if bias:
            self.bias = nn.Parameter(
                DTensor.from_local(
                    self.bias, device_mesh=ProcessGroupManager.get_tensor_parallel_mesh(), placements=[Shard(0)]
                )
            )

        if is_dtensors_computation_enabled():
            self.register_forward_pre_hook(partial(tensor_to_dtensor_hook, current_placement=Replicate()))
            self.register_forward_hook(partial(dtensor_to_tensor_hook, desired_placement=Shard(-1)))

    def forward(self, input: torch.Tensor) -> torch.Tensor:
        if is_dtensors_computation_enabled():
            input = super().forward(input)
        else:
            input = copy_to_tensor_parallel_region(input)
            bias = None if self.bias is None else self.bias.to_local()
            input = F.linear(input, self.weight.to_local(), bias)

        return input

    def load_from_safetensors_weights_manager(
        self, safetensors_weight_manager: SafeTensorsWeightsManager, prefix: str = ""
    ) -> None:
        weight = safetensors_weight_manager.get_slice(prefix + "weight")
        weight = tensor_parallel_split_safetensor_slice(weight, dim=0)
        state_dict = {"weight": weight}

        if self.bias is not None:
            bias = safetensors_weight_manager.get_slice(prefix + "bias")
            bias = tensor_parallel_split_safetensor_slice(bias, dim=0)
            state_dict["bias"] = bias

        self.load_state_dict(state_dict)

    def extra_repr(self) -> str:
        return "in_features={}, out_features_per_device={}, bias={}".format(
            self.in_features, self.out_features_per_device, self.bias is not None
        )

    def load_state_dict(self, state_dict: Mapping[str, Any], strict: bool = True, assign: bool = False) -> None:
        state_dict = modify_state_dict_to_dtensor_dict(self, state_dict)
        return super().load_state_dict(state_dict, strict, assign)


class RowParallelLinear(ParameterizedLinear):
    def __init__(
        self,
        in_features: int,
        out_features: int,
        bias: bool = True,
        device: torch.device = None,
        dtype: torch.dtype = None,
        std: float = None,
    ) -> None:
        self.tp_world_size = ProcessGroupManager.get_tensor_parallel_world_size()

        self.in_features_per_device = divide_if_divisible(
            in_features,
            self.tp_world_size,
            f"`in_features` ({in_features}) must be divisible by `tensor_parallel_world_size` ({self.tp_world_size})",
        )

        super().__init__(
            in_features=self.in_features_per_device,
            out_features=out_features,
            bias=bias,
            device=device,
            dtype=dtype,
            std=std,
        )

        self.weight = nn.Parameter(
            DTensor.from_local(
                self.weight, device_mesh=ProcessGroupManager.get_tensor_parallel_mesh(), placements=[Shard(1)]
            )
        )
        if bias:
            self.bias = nn.Parameter(
                DTensor.from_local(
                    self.bias, device_mesh=ProcessGroupManager.get_tensor_parallel_mesh(), placements=[Replicate()]
                )
            )

        if is_dtensors_computation_enabled():
            self.register_forward_pre_hook(partial(tensor_to_dtensor_hook, current_placement=Shard(-1)))
            self.register_forward_hook(partial(dtensor_to_tensor_hook, desired_placement=Replicate()))

    def forward(self, input: torch.Tensor) -> torch.Tensor:
        if is_dtensors_computation_enabled():
            input = super().forward(input)
        else:
            input = F.linear(input, self.weight.to_local(), None)
            input = reduce_from_tensor_parallel_region(input)
            if self.bias is not None:
                input = input + self.bias.to_local()

        return input

    def load_from_safetensors_weights_manager(
        self, safetensors_weight_manager: SafeTensorsWeightsManager, prefix: str = ""
    ) -> None:
        weight = safetensors_weight_manager.get_slice(prefix + "weight")
        weight = tensor_parallel_split_safetensor_slice(weight, dim=1)
        state_dict = {"weight": weight}

        if self.bias is not None:
            state_dict["bias"] = safetensors_weight_manager.get_tensor(prefix + "bias")

        self.load_state_dict(state_dict)

    def extra_repr(self) -> str:
        return "in_features_per_device={}, out_features={}, bias={}".format(
            self.in_features_per_device, self.out_features, self.bias is not None
        )

    def load_state_dict(self, state_dict: Mapping[str, Any], strict: bool = True, assign: bool = False) -> None:
        state_dict = modify_state_dict_to_dtensor_dict(self, state_dict)
        return super().load_state_dict(state_dict, strict, assign)


class TensorParallelSharedLinear(ParameterizedLinear):
    def __init__(
        self,
        in_features: int,
        out_features: int,
        bias: bool = True,
        device: torch.device = None,
        dtype: torch.dtype = None,
        std: float = None,
    ) -> None:
        super().__init__(in_features, out_features, bias, device, dtype, std)

        self.weight = nn.Parameter(
            DTensor.from_local(
                self.weight, device_mesh=ProcessGroupManager.get_tensor_parallel_mesh(), placements=[Replicate()]
            )
        )
        if bias:
            self.bias = nn.Parameter(
                DTensor.from_local(
                    self.bias, device_mesh=ProcessGroupManager.get_tensor_parallel_mesh(), placements=[Replicate()]
                )
            )

        if is_dtensors_computation_enabled():
            self.register_forward_pre_hook(partial(tensor_to_dtensor_hook, current_placement=Replicate()))
            self.register_forward_hook(
                partial(dtensor_to_tensor_hook, desired_placement=Replicate(), grad_placement=Partial())
            )

    def forward(self, input: torch.Tensor) -> torch.Tensor:
        if is_dtensors_computation_enabled():
            input = super().forward(input)
        else:
            bias = None if self.bias is None else self.bias.to_local()
            input = F.linear(input, self.weight.to_local(), bias)
            input = copy_to_tensor_parallel_region(input)

        return input

    @torch.no_grad()
    def reset_parameters(self) -> None:
        with get_cuda_rng_tracker().fork():
            return super().reset_parameters()

    def load_state_dict(self, state_dict: Mapping[str, Any], strict: bool = True, assign: bool = False) -> None:
        state_dict = modify_state_dict_to_dtensor_dict(self, state_dict)
        return super().load_state_dict(state_dict, strict, assign)<|MERGE_RESOLUTION|>--- conflicted
+++ resolved
@@ -17,19 +17,13 @@
 )
 from ..modeling_utils import ParameterizedLinear
 from ..utils import divide_if_divisible
-<<<<<<< HEAD
+from .hooks import dtensor_to_tensor_hook, tensor_to_dtensor_hook
 from .TP import (
     copy_to_tensor_parallel_region,
-    dtensor_to_tensor_hook,
     modify_state_dict_to_dtensor_dict,
     reduce_from_tensor_parallel_region,
     tensor_parallel_split_safetensor_slice,
-    tensor_to_dtensor_hook,
 )
-=======
-from .hooks import dtensor_to_tensor_hook, tensor_to_dtensor_hook
-from .TP import modify_state_dict_to_dtensor_dict, tensor_parallel_split_safetensor_slice
->>>>>>> 05f54573
 
 
 class ColumnParallelLinear(ParameterizedLinear):
