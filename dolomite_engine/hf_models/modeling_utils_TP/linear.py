<<<<<<< HEAD
from functools import partial
=======
>>>>>>> f3e3c5ac
from typing import Any, Mapping

import torch
import torch.distributed
import torch.nn as nn
<<<<<<< HEAD
=======
import torch.nn.functional as F
>>>>>>> f3e3c5ac
from torch.distributed._tensor.api import DTensor
from torch.distributed._tensor.placement_types import Replicate, Shard

from ...utils import ProcessGroupManager, SafeTensorsWeightsManager, get_cuda_rng_tracker
from ..modeling_utils import ParameterizedLinear
from ..utils import divide_if_divisible
from .TP import (
<<<<<<< HEAD
    modify_state_dict_to_densor_dict,
    prepare_tensor_parallel_dtensor_input,
    prepare_tensor_parallel_tensor_output,
=======
    copy_to_tensor_parallel_region,
    modify_state_dict_to_dtensor_dict,
    reduce_from_tensor_parallel_region,
>>>>>>> f3e3c5ac
    tensor_parallel_split_safetensor_slice,
)


class ColumnParallelLinear(ParameterizedLinear):
    def __init__(
        self,
        in_features: int,
        out_features: int,
        bias: bool = True,
        device: torch.device = None,
        dtype: torch.dtype = None,
        std: float = None,
    ) -> None:
        tp_world_size = ProcessGroupManager.get_tensor_parallel_world_size()

        self.out_features_per_device = divide_if_divisible(
            out_features,
            tp_world_size,
            f"`out_features` ({out_features}) must be divisible by `tensor_parallel_world_size` ({tp_world_size})",
        )

        super().__init__(
            in_features=in_features,
            out_features=self.out_features_per_device,
            bias=bias,
            device=device,
            dtype=dtype,
            std=std,
        )

        self.weight = nn.Parameter(
            DTensor.from_local(
                self.weight, device_mesh=ProcessGroupManager.get_tensor_parallel_mesh(), placements=[Shard(0)]
            )
        )
        if bias:
            self.bias = nn.Parameter(
                DTensor.from_local(
                    self.bias, device_mesh=ProcessGroupManager.get_tensor_parallel_mesh(), placements=[Shard(0)]
                )
            )

<<<<<<< HEAD
        self.register_forward_pre_hook(partial(prepare_tensor_parallel_dtensor_input, placement=Replicate()))
        self.register_forward_hook(partial(prepare_tensor_parallel_tensor_output, assert_placement=Shard(-1)))
=======
    def forward(self, input: torch.Tensor) -> torch.Tensor:
        input = copy_to_tensor_parallel_region(input)
        bias = None if self.bias is None else self.bias.to_local()
        input = F.linear(input, self.weight.to_local(), bias)
        return input
>>>>>>> f3e3c5ac

    def load_from_safetensors_weights_manager(
        self, safetensors_weight_manager: SafeTensorsWeightsManager, prefix: str = ""
    ) -> None:
        weight = safetensors_weight_manager.get_slice(prefix + "weight")
        weight = tensor_parallel_split_safetensor_slice(weight, dim=0)
        state_dict = {"weight": weight}

        if self.bias is not None:
            bias = safetensors_weight_manager.get_slice(prefix + "bias")
            bias = tensor_parallel_split_safetensor_slice(bias, dim=0)
            state_dict["bias"] = bias

        self.load_state_dict(state_dict)

    def extra_repr(self) -> str:
        return "in_features={}, out_features_per_device={}, bias={}".format(
            self.in_features, self.out_features_per_device, self.bias is not None
        )

    def load_state_dict(self, state_dict: Mapping[str, Any], strict: bool = True, assign: bool = False) -> None:
<<<<<<< HEAD
        state_dict = modify_state_dict_to_densor_dict(self, state_dict)
=======
        state_dict = modify_state_dict_to_dtensor_dict(self, state_dict)
>>>>>>> f3e3c5ac
        return super().load_state_dict(state_dict, strict, assign)


class RowParallelLinear(ParameterizedLinear):
    def __init__(
        self,
        in_features: int,
        out_features: int,
        bias: bool = True,
        device: torch.device = None,
        dtype: torch.dtype = None,
        std: float = None,
    ) -> None:
        self.tp_world_size = ProcessGroupManager.get_tensor_parallel_world_size()

        self.in_features_per_device = divide_if_divisible(
            in_features,
            self.tp_world_size,
            f"`in_features` ({in_features}) must be divisible by `tensor_parallel_world_size` ({self.tp_world_size})",
        )

        super().__init__(
            in_features=self.in_features_per_device,
            out_features=out_features,
            bias=bias,
            device=device,
            dtype=dtype,
            std=std,
        )

        self.weight = nn.Parameter(
            DTensor.from_local(
                self.weight, device_mesh=ProcessGroupManager.get_tensor_parallel_mesh(), placements=[Shard(1)]
            )
        )
        if bias:
            self.bias = nn.Parameter(
                DTensor.from_local(
                    self.bias, device_mesh=ProcessGroupManager.get_tensor_parallel_mesh(), placements=[Replicate()]
                )
            )

<<<<<<< HEAD
        self.register_forward_pre_hook(partial(prepare_tensor_parallel_dtensor_input, placement=Shard(-1)))
        self.register_forward_hook(partial(prepare_tensor_parallel_tensor_output, desired_placement=Replicate()))
=======
    def forward(self, input: torch.Tensor) -> torch.Tensor:
        # we can't call super().forward here since that will add bias to each TP rank
        # but for tensor parallel, we need to add it on only 1 TP rank
        input = F.linear(input, self.weight.to_local(), None)
        input = reduce_from_tensor_parallel_region(input)
        if self.bias is not None:
            input = input + self.bias.to_local()
        return input
>>>>>>> f3e3c5ac

    def load_from_safetensors_weights_manager(
        self, safetensors_weight_manager: SafeTensorsWeightsManager, prefix: str = ""
    ) -> None:
        weight = safetensors_weight_manager.get_slice(prefix + "weight")
        weight = tensor_parallel_split_safetensor_slice(weight, dim=1)
        state_dict = {"weight": weight}

        if self.bias is not None:
            state_dict["bias"] = safetensors_weight_manager.get_tensor(prefix + "bias")

        self.load_state_dict(state_dict)

    def extra_repr(self) -> str:
        return "in_features_per_device={}, out_features={}, bias={}".format(
            self.in_features_per_device, self.out_features, self.bias is not None
        )

    def load_state_dict(self, state_dict: Mapping[str, Any], strict: bool = True, assign: bool = False) -> None:
<<<<<<< HEAD
        state_dict = modify_state_dict_to_densor_dict(self, state_dict)
=======
        state_dict = modify_state_dict_to_dtensor_dict(self, state_dict)
>>>>>>> f3e3c5ac
        return super().load_state_dict(state_dict, strict, assign)


class TensorParallelSharedLinear(ParameterizedLinear):
    def __init__(
        self,
        in_features: int,
        out_features: int,
        bias: bool = True,
        device: torch.device = None,
        dtype: torch.dtype = None,
        std: float = None,
    ) -> None:
        super().__init__(in_features, out_features, bias, device, dtype, std)

        self.weight = nn.Parameter(
            DTensor.from_local(
                self.weight, device_mesh=ProcessGroupManager.get_tensor_parallel_mesh(), placements=[Replicate()]
            )
        )
        if bias:
            self.bias = nn.Parameter(
                DTensor.from_local(
                    self.bias, device_mesh=ProcessGroupManager.get_tensor_parallel_mesh(), placements=[Replicate()]
                )
            )

<<<<<<< HEAD
        self.register_forward_pre_hook(partial(prepare_tensor_parallel_dtensor_input, placement=Replicate()))
        self.register_forward_hook(partial(prepare_tensor_parallel_tensor_output, assert_placement=Replicate()))
=======
    def forward(self, input: torch.Tensor) -> torch.Tensor:
        bias = None if self.bias is None else self.bias.to_local()
        input = F.linear(input, self.weight.to_local(), bias)
        input = copy_to_tensor_parallel_region(input)
        return input
>>>>>>> f3e3c5ac

    @torch.no_grad()
    def reset_parameters(self) -> None:
        with get_cuda_rng_tracker().fork():
            return super().reset_parameters()

    def load_state_dict(self, state_dict: Mapping[str, Any], strict: bool = True, assign: bool = False) -> None:
<<<<<<< HEAD
        state_dict = modify_state_dict_to_densor_dict(self, state_dict)
=======
        state_dict = modify_state_dict_to_dtensor_dict(self, state_dict)
>>>>>>> f3e3c5ac
        return super().load_state_dict(state_dict, strict, assign)<|MERGE_RESOLUTION|>--- conflicted
+++ resolved
@@ -1,16 +1,10 @@
-<<<<<<< HEAD
 from functools import partial
-=======
->>>>>>> f3e3c5ac
 from typing import Any, Mapping
 
 import torch
 import torch.distributed
 import torch.nn as nn
-<<<<<<< HEAD
-=======
 import torch.nn.functional as F
->>>>>>> f3e3c5ac
 from torch.distributed._tensor.api import DTensor
 from torch.distributed._tensor.placement_types import Replicate, Shard
 
@@ -18,15 +12,11 @@
 from ..modeling_utils import ParameterizedLinear
 from ..utils import divide_if_divisible
 from .TP import (
-<<<<<<< HEAD
-    modify_state_dict_to_densor_dict,
+    copy_to_tensor_parallel_region,
+    modify_state_dict_to_dtensor_dict,
     prepare_tensor_parallel_dtensor_input,
     prepare_tensor_parallel_tensor_output,
-=======
-    copy_to_tensor_parallel_region,
-    modify_state_dict_to_dtensor_dict,
     reduce_from_tensor_parallel_region,
->>>>>>> f3e3c5ac
     tensor_parallel_split_safetensor_slice,
 )
 
@@ -70,16 +60,14 @@
                 )
             )
 
-<<<<<<< HEAD
         self.register_forward_pre_hook(partial(prepare_tensor_parallel_dtensor_input, placement=Replicate()))
         self.register_forward_hook(partial(prepare_tensor_parallel_tensor_output, assert_placement=Shard(-1)))
-=======
+
     def forward(self, input: torch.Tensor) -> torch.Tensor:
         input = copy_to_tensor_parallel_region(input)
         bias = None if self.bias is None else self.bias.to_local()
         input = F.linear(input, self.weight.to_local(), bias)
         return input
->>>>>>> f3e3c5ac
 
     def load_from_safetensors_weights_manager(
         self, safetensors_weight_manager: SafeTensorsWeightsManager, prefix: str = ""
@@ -101,11 +89,7 @@
         )
 
     def load_state_dict(self, state_dict: Mapping[str, Any], strict: bool = True, assign: bool = False) -> None:
-<<<<<<< HEAD
-        state_dict = modify_state_dict_to_densor_dict(self, state_dict)
-=======
         state_dict = modify_state_dict_to_dtensor_dict(self, state_dict)
->>>>>>> f3e3c5ac
         return super().load_state_dict(state_dict, strict, assign)
 
 
@@ -148,10 +132,9 @@
                 )
             )
 
-<<<<<<< HEAD
         self.register_forward_pre_hook(partial(prepare_tensor_parallel_dtensor_input, placement=Shard(-1)))
         self.register_forward_hook(partial(prepare_tensor_parallel_tensor_output, desired_placement=Replicate()))
-=======
+
     def forward(self, input: torch.Tensor) -> torch.Tensor:
         # we can't call super().forward here since that will add bias to each TP rank
         # but for tensor parallel, we need to add it on only 1 TP rank
@@ -160,7 +143,6 @@
         if self.bias is not None:
             input = input + self.bias.to_local()
         return input
->>>>>>> f3e3c5ac
 
     def load_from_safetensors_weights_manager(
         self, safetensors_weight_manager: SafeTensorsWeightsManager, prefix: str = ""
@@ -180,11 +162,7 @@
         )
 
     def load_state_dict(self, state_dict: Mapping[str, Any], strict: bool = True, assign: bool = False) -> None:
-<<<<<<< HEAD
-        state_dict = modify_state_dict_to_densor_dict(self, state_dict)
-=======
         state_dict = modify_state_dict_to_dtensor_dict(self, state_dict)
->>>>>>> f3e3c5ac
         return super().load_state_dict(state_dict, strict, assign)
 
 
@@ -212,16 +190,14 @@
                 )
             )
 
-<<<<<<< HEAD
         self.register_forward_pre_hook(partial(prepare_tensor_parallel_dtensor_input, placement=Replicate()))
         self.register_forward_hook(partial(prepare_tensor_parallel_tensor_output, assert_placement=Replicate()))
-=======
+
     def forward(self, input: torch.Tensor) -> torch.Tensor:
         bias = None if self.bias is None else self.bias.to_local()
         input = F.linear(input, self.weight.to_local(), bias)
         input = copy_to_tensor_parallel_region(input)
         return input
->>>>>>> f3e3c5ac
 
     @torch.no_grad()
     def reset_parameters(self) -> None:
@@ -229,9 +205,5 @@
             return super().reset_parameters()
 
     def load_state_dict(self, state_dict: Mapping[str, Any], strict: bool = True, assign: bool = False) -> None:
-<<<<<<< HEAD
-        state_dict = modify_state_dict_to_densor_dict(self, state_dict)
-=======
         state_dict = modify_state_dict_to_dtensor_dict(self, state_dict)
->>>>>>> f3e3c5ac
         return super().load_state_dict(state_dict, strict, assign)