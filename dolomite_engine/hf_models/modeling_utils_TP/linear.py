--- conflicted
+++ resolved
@@ -63,22 +63,9 @@
 
     @record_function("TP:column_parallel_linear")
     def forward(self, input: torch.Tensor) -> torch.Tensor:
-<<<<<<< HEAD
-        if is_dtensors_computation_enabled():
-            input = tensor_to_dtensor(input, current_placement=Shard(1) if self.sequence_parallel else Replicate())
-            input = super().forward(input)
-            input = dtensor_to_tensor(input, desired_placement=Shard(-1))
-        else:
-            input = copy_to_tensor_parallel_region(input)
-            input = F.linear(
-                input, weight=self.weight.to_local(), bias=None if self.bias is None else self.bias.to_local()
-            )
-
-=======
-        input = tensor_to_dtensor(input, current_placement=Replicate())
+        input = tensor_to_dtensor(input, current_placement=Shard(1) if self.sequence_parallel else Replicate())
         input = super().forward(input)
         input = dtensor_to_tensor(input, desired_placement=Shard(-1))
->>>>>>> 6dc9367b
         return input
 
     def load_from_safetensors_weights_manager(
@@ -149,22 +136,9 @@
 
     @record_function("TP:row_parallel_linear")
     def forward(self, input: torch.Tensor) -> torch.Tensor:
-<<<<<<< HEAD
-        if is_dtensors_computation_enabled():
-            input = tensor_to_dtensor(input, current_placement=Shard(-1))
-            input = super().forward(input)
-            input = dtensor_to_tensor(input, desired_placement=Shard(1) if self.sequence_parallel else Replicate())
-        else:
-            input = F.linear(input, self.weight.to_local(), None)
-            input = reduce_from_tensor_parallel_region(input)
-            if self.bias is not None:
-                input = input + self.bias.to_local()
-
-=======
         input = tensor_to_dtensor(input, current_placement=Shard(-1))
         input = super().forward(input)
-        input = dtensor_to_tensor(input, desired_placement=Replicate())
->>>>>>> 6dc9367b
+        input = dtensor_to_tensor(input, desired_placement=Shard(1) if self.sequence_parallel else Replicate())
         return input
 
     def load_from_safetensors_weights_manager(
