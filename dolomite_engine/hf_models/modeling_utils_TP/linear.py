from functools import partial
from typing import Any, Mapping

import torch
import torch.distributed
import torch.nn as nn
from torch.distributed._tensor.api import DTensor
from torch.distributed._tensor.placement_types import Replicate, Shard
from torch.distributed._tensor.placement_types import _Partial as Partial

from ...utils import ProcessGroupManager, SafeTensorsWeightsManager, get_cuda_rng_tracker
from ..modeling_utils import ParameterizedLinear
from ..utils import divide_if_divisible
from .TP import (
<<<<<<< HEAD
    modify_state_dict_to_dtensor_dict,
    prepare_tensor_parallel_dtensor_input,
    prepare_tensor_parallel_tensor_output,
=======
    dtensor_to_tensor_hook,
    modify_state_dict_to_dtensor_dict,
>>>>>>> e3fc67b0
    tensor_parallel_split_safetensor_slice,
    tensor_to_dtensor_hook,
)


class ColumnParallelLinear(ParameterizedLinear):
    def __init__(
        self,
        in_features: int,
        out_features: int,
        bias: bool = True,
        device: torch.device = None,
        dtype: torch.dtype = None,
        std: float = None,
    ) -> None:
        tp_world_size = ProcessGroupManager.get_tensor_parallel_world_size()

        self.out_features_per_device = divide_if_divisible(
            out_features,
            tp_world_size,
            f"`out_features` ({out_features}) must be divisible by `tensor_parallel_world_size` ({tp_world_size})",
        )

        super().__init__(
            in_features=in_features,
            out_features=self.out_features_per_device,
            bias=bias,
            device=device,
            dtype=dtype,
            std=std,
        )

        self.weight = nn.Parameter(
            DTensor.from_local(
                self.weight, device_mesh=ProcessGroupManager.get_tensor_parallel_mesh(), placements=[Shard(0)]
            )
        )
        if bias:
            self.bias = nn.Parameter(
                DTensor.from_local(
                    self.bias, device_mesh=ProcessGroupManager.get_tensor_parallel_mesh(), placements=[Shard(0)]
                )
            )

<<<<<<< HEAD
        self.register_forward_pre_hook(
            partial(
                prepare_tensor_parallel_dtensor_input,
                current_placement=Replicate(),
                profiler_name="TP::copy_to_tensor_parallel_region",
            )
        )
        self.register_forward_hook(partial(prepare_tensor_parallel_tensor_output, assert_current_placement=Shard(-1)))
=======
        self.register_forward_pre_hook(partial(tensor_to_dtensor_hook, current_placement=Replicate()))
        self.register_forward_hook(partial(dtensor_to_tensor_hook, desired_placement=Shard(-1)))
>>>>>>> e3fc67b0

    def load_from_safetensors_weights_manager(
        self, safetensors_weight_manager: SafeTensorsWeightsManager, prefix: str = ""
    ) -> None:
        weight = safetensors_weight_manager.get_slice(prefix + "weight")
        weight = tensor_parallel_split_safetensor_slice(weight, dim=0)
        state_dict = {"weight": weight}

        if self.bias is not None:
            bias = safetensors_weight_manager.get_slice(prefix + "bias")
            bias = tensor_parallel_split_safetensor_slice(bias, dim=0)
            state_dict["bias"] = bias

        self.load_state_dict(state_dict)

    def extra_repr(self) -> str:
        return "in_features={}, out_features_per_device={}, bias={}".format(
            self.in_features, self.out_features_per_device, self.bias is not None
        )

    def load_state_dict(self, state_dict: Mapping[str, Any], strict: bool = True, assign: bool = False) -> None:
        state_dict = modify_state_dict_to_dtensor_dict(self, state_dict)
        return super().load_state_dict(state_dict, strict, assign)


class RowParallelLinear(ParameterizedLinear):
    def __init__(
        self,
        in_features: int,
        out_features: int,
        bias: bool = True,
        device: torch.device = None,
        dtype: torch.dtype = None,
        std: float = None,
    ) -> None:
        self.tp_world_size = ProcessGroupManager.get_tensor_parallel_world_size()

        self.in_features_per_device = divide_if_divisible(
            in_features,
            self.tp_world_size,
            f"`in_features` ({in_features}) must be divisible by `tensor_parallel_world_size` ({self.tp_world_size})",
        )

        super().__init__(
            in_features=self.in_features_per_device,
            out_features=out_features,
            bias=bias,
            device=device,
            dtype=dtype,
            std=std,
        )

        self.weight = nn.Parameter(
            DTensor.from_local(
                self.weight, device_mesh=ProcessGroupManager.get_tensor_parallel_mesh(), placements=[Shard(1)]
            )
        )
        if bias:
            self.bias = nn.Parameter(
                DTensor.from_local(
                    self.bias, device_mesh=ProcessGroupManager.get_tensor_parallel_mesh(), placements=[Replicate()]
                )
            )

<<<<<<< HEAD
        self.register_forward_pre_hook(partial(prepare_tensor_parallel_dtensor_input, current_placement=Shard(-1)))
        self.register_forward_hook(
            partial(
                prepare_tensor_parallel_tensor_output,
                desired_placement=Replicate(),
                profiler_name="TP::reduce_from_tensor_parallel_region",
            )
        )
=======
        self.register_forward_pre_hook(partial(tensor_to_dtensor_hook, current_placement=Shard(-1)))
        self.register_forward_hook(partial(dtensor_to_tensor_hook, desired_placement=Replicate()))
>>>>>>> e3fc67b0

    def load_from_safetensors_weights_manager(
        self, safetensors_weight_manager: SafeTensorsWeightsManager, prefix: str = ""
    ) -> None:
        weight = safetensors_weight_manager.get_slice(prefix + "weight")
        weight = tensor_parallel_split_safetensor_slice(weight, dim=1)
        state_dict = {"weight": weight}

        if self.bias is not None:
            state_dict["bias"] = safetensors_weight_manager.get_tensor(prefix + "bias")

        self.load_state_dict(state_dict)

    def extra_repr(self) -> str:
        return "in_features_per_device={}, out_features={}, bias={}".format(
            self.in_features_per_device, self.out_features, self.bias is not None
        )

    def load_state_dict(self, state_dict: Mapping[str, Any], strict: bool = True, assign: bool = False) -> None:
        state_dict = modify_state_dict_to_dtensor_dict(self, state_dict)
        return super().load_state_dict(state_dict, strict, assign)


class TensorParallelSharedLinear(ParameterizedLinear):
    def __init__(
        self,
        in_features: int,
        out_features: int,
        bias: bool = True,
        device: torch.device = None,
        dtype: torch.dtype = None,
        std: float = None,
    ) -> None:
        super().__init__(in_features, out_features, bias, device, dtype, std)

        self.weight = nn.Parameter(
            DTensor.from_local(
                self.weight, device_mesh=ProcessGroupManager.get_tensor_parallel_mesh(), placements=[Replicate()]
            )
        )
        if bias:
            self.bias = nn.Parameter(
                DTensor.from_local(
                    self.bias, device_mesh=ProcessGroupManager.get_tensor_parallel_mesh(), placements=[Replicate()]
                )
            )

<<<<<<< HEAD
        self.register_forward_pre_hook(partial(prepare_tensor_parallel_dtensor_input, current_placement=Replicate()))
        self.register_forward_hook(
            partial(
                prepare_tensor_parallel_tensor_output,
                assert_current_placement=Replicate(),
                profiler_name="TP::copy_to_tensor_parallel_region",
            )
=======
        self.register_forward_pre_hook(partial(tensor_to_dtensor_hook, current_placement=Replicate()))
        self.register_forward_hook(
            partial(dtensor_to_tensor_hook, desired_placement=Replicate(), grad_placement=Partial())
>>>>>>> e3fc67b0
        )

    @torch.no_grad()
    def reset_parameters(self) -> None:
        with get_cuda_rng_tracker().fork():
            return super().reset_parameters()

    def load_state_dict(self, state_dict: Mapping[str, Any], strict: bool = True, assign: bool = False) -> None:
        state_dict = modify_state_dict_to_dtensor_dict(self, state_dict)
        return super().load_state_dict(state_dict, strict, assign)<|MERGE_RESOLUTION|>--- conflicted
+++ resolved
@@ -12,14 +12,8 @@
 from ..modeling_utils import ParameterizedLinear
 from ..utils import divide_if_divisible
 from .TP import (
-<<<<<<< HEAD
-    modify_state_dict_to_dtensor_dict,
-    prepare_tensor_parallel_dtensor_input,
-    prepare_tensor_parallel_tensor_output,
-=======
     dtensor_to_tensor_hook,
     modify_state_dict_to_dtensor_dict,
->>>>>>> e3fc67b0
     tensor_parallel_split_safetensor_slice,
     tensor_to_dtensor_hook,
 )
@@ -64,19 +58,8 @@
                 )
             )
 
-<<<<<<< HEAD
-        self.register_forward_pre_hook(
-            partial(
-                prepare_tensor_parallel_dtensor_input,
-                current_placement=Replicate(),
-                profiler_name="TP::copy_to_tensor_parallel_region",
-            )
-        )
-        self.register_forward_hook(partial(prepare_tensor_parallel_tensor_output, assert_current_placement=Shard(-1)))
-=======
         self.register_forward_pre_hook(partial(tensor_to_dtensor_hook, current_placement=Replicate()))
         self.register_forward_hook(partial(dtensor_to_tensor_hook, desired_placement=Shard(-1)))
->>>>>>> e3fc67b0
 
     def load_from_safetensors_weights_manager(
         self, safetensors_weight_manager: SafeTensorsWeightsManager, prefix: str = ""
@@ -141,19 +124,8 @@
                 )
             )
 
-<<<<<<< HEAD
-        self.register_forward_pre_hook(partial(prepare_tensor_parallel_dtensor_input, current_placement=Shard(-1)))
-        self.register_forward_hook(
-            partial(
-                prepare_tensor_parallel_tensor_output,
-                desired_placement=Replicate(),
-                profiler_name="TP::reduce_from_tensor_parallel_region",
-            )
-        )
-=======
         self.register_forward_pre_hook(partial(tensor_to_dtensor_hook, current_placement=Shard(-1)))
         self.register_forward_hook(partial(dtensor_to_tensor_hook, desired_placement=Replicate()))
->>>>>>> e3fc67b0
 
     def load_from_safetensors_weights_manager(
         self, safetensors_weight_manager: SafeTensorsWeightsManager, prefix: str = ""
@@ -201,19 +173,9 @@
                 )
             )
 
-<<<<<<< HEAD
-        self.register_forward_pre_hook(partial(prepare_tensor_parallel_dtensor_input, current_placement=Replicate()))
-        self.register_forward_hook(
-            partial(
-                prepare_tensor_parallel_tensor_output,
-                assert_current_placement=Replicate(),
-                profiler_name="TP::copy_to_tensor_parallel_region",
-            )
-=======
         self.register_forward_pre_hook(partial(tensor_to_dtensor_hook, current_placement=Replicate()))
         self.register_forward_hook(
             partial(dtensor_to_tensor_hook, desired_placement=Replicate(), grad_placement=Partial())
->>>>>>> e3fc67b0
         )
 
     @torch.no_grad()
