--- conflicted
+++ resolved
@@ -19,24 +19,9 @@
     def compute_with_weight(
         input: torch.Tensor, weight: torch.Tensor, tensor_parallel_word_embeddings: bool, sequence_parallel: bool
     ) -> torch.Tensor:
-<<<<<<< HEAD
-        if is_dtensors_computation_enabled():
-            input = tensor_to_dtensor(input, current_placement=Shard(1) if sequence_parallel else Replicate())
-            input = F.linear(input, weight)
-            input = dtensor_to_tensor(
-                input, desired_placement=Shard(-1) if tensor_parallel_word_embeddings else Replicate()
-            )
-        else:
-            if tensor_parallel_word_embeddings:
-                input = copy_to_tensor_parallel_region(input)
-
-            input = F.linear(input, weight.to_local())
-
-=======
-        input = tensor_to_dtensor(input, current_placement=Replicate())
+        input = tensor_to_dtensor(input, current_placement=Shard(1) if sequence_parallel else Replicate())
         input = F.linear(input, weight)
         input = dtensor_to_tensor(
             input, desired_placement=Shard(-1) if tensor_parallel_word_embeddings else Replicate()
         )
->>>>>>> 6dc9367b
         return input