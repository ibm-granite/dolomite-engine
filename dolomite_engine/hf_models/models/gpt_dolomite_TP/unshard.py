import torch
from tqdm import trange

from ...enums import AttentionHeadType, PositionEmbeddingType
from ...modeling_utils import is_glu
from ..gpt_dolomite import GPTDolomiteConfig


<<<<<<< HEAD
def unshard_state_dicts(
=======
def unshard_tensor_parallel_state_dicts(
>>>>>>> f3e3c5ac
    config: GPTDolomiteConfig,
    tensor_parallel_state_dicts: list[dict],
    tensor_parallel_word_embeddings: bool,
    prefix: str = "",
    check_correctness: bool = True,
) -> dict:
    attention_head_type = AttentionHeadType(config.attention_head_type)
    position_embedding_type = PositionEmbeddingType(config.position_embedding_type)

    # word embeddings
    output_state_dict = _get_embeddings_or_lm_head(
        tensor_parallel_state_dicts,
        tensor_parallel_word_embeddings=tensor_parallel_word_embeddings,
        prefix=prefix + "transformer.wte.weight",
        vocab_size=config.vocab_size,
        check_correctness=check_correctness,
    )

    # positional embeddings if using learned positional embeddings
    if position_embedding_type == PositionEmbeddingType.learned_absolute:
        output_state_dict.update(
            _get_embeddings_or_lm_head(
                tensor_parallel_state_dicts,
                # TODO change this if we support tensor parallel position embeddings
                tensor_parallel_word_embeddings=False,
                prefix=prefix + "transformer.wpe.weight",
                vocab_size=config.n_positions,
                check_correctness=check_correctness,
            )
        )

    # layers
    for layer_idx in trange(config.n_layer):
        # first layernorm
        output_state_dict.update(
            _get_layernorm(
                tensor_parallel_state_dicts,
                prefix=prefix + f"transformer.h.{layer_idx}.ln_1.",
                normalization_function=config.normalization_function,
                check_correctness=check_correctness,
            )
        )

        # attention
        output_state_dict.update(
            _get_attention(
                tensor_parallel_state_dicts,
                attention_head_type=attention_head_type,
                add_bias=config.add_bias,
                prefix=prefix + f"transformer.h.{layer_idx}.attn.",
                check_correctness=check_correctness,
            )
        )

        # second layernorm
        output_state_dict.update(
            _get_layernorm(
                tensor_parallel_state_dicts,
                prefix=prefix + f"transformer.h.{layer_idx}.ln_2.",
                normalization_function=config.normalization_function,
                check_correctness=check_correctness,
            )
        )

        # mlp
        output_state_dict.update(
            _get_mlp(
                tensor_parallel_state_dicts,
                is_glu=is_glu(config.activation_function),
                add_bias=config.add_bias,
                prefix=prefix + f"transformer.h.{layer_idx}.mlp.",
                check_correctness=check_correctness,
            )
        )

    # final layernorm
    output_state_dict.update(
        _get_layernorm(
            tensor_parallel_state_dicts,
            prefix=prefix + f"transformer.ln_f.",
            normalization_function=config.normalization_function,
            check_correctness=check_correctness,
        )
    )

    if not config.tie_word_embeddings:
        output_state_dict.update(
            _get_embeddings_or_lm_head(
                tensor_parallel_state_dicts,
                tensor_parallel_word_embeddings=tensor_parallel_word_embeddings,
                prefix=prefix + "lm_head.weight",
                vocab_size=config.vocab_size,
                check_correctness=check_correctness,
            )
        )

    return output_state_dict


<<<<<<< HEAD
def interleave_unsharded_state_dict(config: GPTDolomiteConfig, state_dict: dict, tensor_parallel_size: int) -> dict:
    state_dict = _fix_attention_weights(config, state_dict, tensor_parallel_size)
    state_dict = _fix_mlp_weights(config, state_dict, tensor_parallel_size)
=======
def fix_unsharded_state_dict(
    config: GPTDolomiteConfig, state_dict: dict, tensor_parallel_size: int, prefix: str = ""
) -> dict:
    state_dict[prefix + "transformer.wte.weight"] = state_dict[prefix + "transformer.wte.weight"][
        : config.vocab_size, :
    ]
    state_dict = _fix_attention_weights(config, state_dict, prefix)
    state_dict = _fix_mlp_weights(config, state_dict, tensor_parallel_size, prefix)
>>>>>>> f3e3c5ac
    return state_dict


def _get_embeddings_or_lm_head(
    tensor_parallel_state_dicts: list[dict],
    tensor_parallel_word_embeddings: bool,
    prefix: str,
    vocab_size: int,
    check_correctness: bool,
) -> dict:
    if tensor_parallel_word_embeddings:
        output = _concatenate_tensors_from_state_dicts(tensor_parallel_state_dicts, key=prefix, dim=0)
    else:
        output = _get_once_from_state_dicts_with_check(
            tensor_parallel_state_dicts, key=prefix, check_correctness=check_correctness
        )

    # tensor parallel embeddings uses Embedding_TP class so we need to trim the matrix
    if tensor_parallel_word_embeddings:
        assert output.shape[0] >= vocab_size
        output = output[:vocab_size, :]

    return {prefix: output}


def _get_layernorm(
    tensor_parallel_state_dicts: list[dict], prefix: str, normalization_function: str, check_correctness: bool
) -> dict:
    output = {
        prefix
        + "weight": _get_once_from_state_dicts_with_check(
            tensor_parallel_state_dicts, key=prefix + "weight", check_correctness=check_correctness
        )
    }
    if normalization_function == "layernorm":
        output[prefix + "bias"] = _get_once_from_state_dicts_with_check(
            tensor_parallel_state_dicts, key=prefix + "bias", check_correctness=check_correctness
        )
    return output


def _get_attention(
    tensor_parallel_state_dicts: list[dict],
    attention_head_type: AttentionHeadType,
    add_bias: bool,
    prefix: str,
    check_correctness: bool,
) -> dict:
    output = {
        prefix
        + "c_proj.weight": _concatenate_tensors_from_state_dicts(
            tensor_parallel_state_dicts, key=prefix + "c_proj.weight", dim=1
        )
    }
    if add_bias:
        output[prefix + "c_proj.bias"] = _get_once_from_state_dicts_with_check(
            tensor_parallel_state_dicts, key=prefix + "c_proj.bias", check_correctness=check_correctness
        )

    if attention_head_type in [AttentionHeadType.mha, AttentionHeadType.gqa]:
        output[prefix + "c_attn.weight"] = _concatenate_tensors_from_state_dicts(
            tensor_parallel_state_dicts, key=prefix + "c_attn.weight", dim=0
        )
        if add_bias:
            output[prefix + "c_attn.bias"] = _concatenate_tensors_from_state_dicts(
                tensor_parallel_state_dicts, key=prefix + "c_attn.bias", dim=0
            )
    elif attention_head_type == AttentionHeadType.mqa:
        q_weight = _concatenate_tensors_from_state_dicts(
            tensor_parallel_state_dicts, key=prefix + "c_attn.q_attn.weight", dim=0
        )
        kv_weight = _get_once_from_state_dicts_with_check(
            tensor_parallel_state_dicts, key=prefix + "c_attn.kv_attn.weight", check_correctness=check_correctness
        )
        output[prefix + "c_attn.weight"] = torch.cat([q_weight, kv_weight])
        if add_bias:
            q_bias = _concatenate_tensors_from_state_dicts(
                tensor_parallel_state_dicts, key=prefix + "c_attn.q_attn.bias", dim=0
            )
            kv_bias = _get_once_from_state_dicts_with_check(
                tensor_parallel_state_dicts, key=prefix + "c_attn.kv_attn.bias", check_correctness=check_correctness
            )
            output[prefix + "c_attn.bias"] = torch.cat([q_bias, kv_bias])
    else:
        raise ValueError(f"unexpected attention_head_type ({attention_head_type})")

    return output


def _get_mlp(
    tensor_parallel_state_dicts: list[dict], is_glu: bool, add_bias: bool, prefix: str, check_correctness: bool
) -> dict:
    output = {
        prefix
        + "c_proj.weight": _concatenate_tensors_from_state_dicts(
            tensor_parallel_state_dicts, key=prefix + "c_proj.weight", dim=1
        )
    }
    if add_bias:
        output[prefix + "c_proj.bias"] = _get_once_from_state_dicts_with_check(
            tensor_parallel_state_dicts, key=prefix + "c_proj.bias", check_correctness=check_correctness
        )

    if is_glu:
        weights = [state_dict[prefix + "c_fc.weight"].chunk(2) for state_dict in tensor_parallel_state_dicts]
        weights = (torch.cat([w[0] for w in weights]), torch.cat([w[1] for w in weights]))
        output[prefix + "c_fc.weight"] = torch.cat(weights)
        if add_bias:
            bias = [state_dict[prefix + "c_fc.bias"].chunk(2) for state_dict in tensor_parallel_state_dicts]
            bias = (torch.cat([b[0] for b in bias]), torch.cat([b[1] for b in bias]))
            output[prefix + "c_fc.bias"] = torch.cat(bias)
    else:
        output[prefix + "c_fc.weight"] = _concatenate_tensors_from_state_dicts(
            tensor_parallel_state_dicts, key=prefix + "c_fc.weight", dim=0
        )
        if add_bias:
            output[prefix + "c_fc.bias"] = _concatenate_tensors_from_state_dicts(
                tensor_parallel_state_dicts, key=prefix + "c_fc.bias", dim=0
            )

    return output


def _concatenate_tensors_from_state_dicts(tensor_parallel_state_dicts: list[dict], key: str, dim: int) -> torch.Tensor:
    tensor_list = [state_dict[key] for state_dict in tensor_parallel_state_dicts]
    tensor = torch.cat(tensor_list, dim=dim)
    return tensor


def _get_once_from_state_dicts_with_check(
    tensor_parallel_state_dicts: list[dict], key: str, check_correctness: bool
) -> torch.Tensor:
    output: torch.Tensor = tensor_parallel_state_dicts[0][key]
    if check_correctness:
        for state_dict in tensor_parallel_state_dicts[1:]:
            assert output.equal(state_dict[key])
    return output


<<<<<<< HEAD
def _fix_attention_weights(config: GPTDolomiteConfig, state_dict: dict, tensor_parallel_size: int) -> dict:
    if AttentionHeadType(config.attention_head_type) == AttentionHeadType.mqa:
        for layer_idx in range(config.n_layer):
            q_attn_w = state_dict[f"model.transformer.h.{layer_idx}.attn.c_attn.q_attn.weight"]
            kv_attn_w = state_dict[f"model.transformer.h.{layer_idx}.attn.c_attn.kv_attn.weight"]
            state_dict[f"model.transformer.h.{layer_idx}.attn.c_attn.weight"] = torch.cat([q_attn_w, kv_attn_w])

            if config.add_bias:
                q_attn_w = state_dict[f"model.transformer.h.{layer_idx}.attn.c_attn.q_attn.weight"]
                kv_attn_w = state_dict[f"model.transformer.h.{layer_idx}.attn.c_attn.kv_attn.weight"]
                state_dict[f"model.transformer.h.{layer_idx}.attn.c_attn.weight"] = torch.cat([q_attn_w, kv_attn_w])
=======
def _fix_attention_weights(config: GPTDolomiteConfig, state_dict: dict, prefix: str) -> dict:
    if AttentionHeadType(config.attention_head_type) == AttentionHeadType.mqa:
        for layer_idx in range(config.n_layer):
            q_attn_w = state_dict.pop(f"{prefix}transformer.h.{layer_idx}.attn.c_attn.q_attn.weight")
            kv_attn_w = state_dict.pop(f"{prefix}transformer.h.{layer_idx}.attn.c_attn.kv_attn.weight")
            state_dict[f"{prefix}transformer.h.{layer_idx}.attn.c_attn.weight"] = torch.cat([q_attn_w, kv_attn_w])

            if config.add_bias:
                q_attn_w = state_dict.pop(f"{prefix}transformer.h.{layer_idx}.attn.c_attn.q_attn.bias")
                kv_attn_w = state_dict.pop(f"{prefix}transformer.h.{layer_idx}.attn.c_attn.kv_attn.bias")
                state_dict[f"{prefix}transformer.h.{layer_idx}.attn.c_attn.bias"] = torch.cat([q_attn_w, kv_attn_w])
>>>>>>> f3e3c5ac

    return state_dict


<<<<<<< HEAD
def _fix_mlp_weights(config: GPTDolomiteConfig, state_dict: dict, tensor_parallel_size: int) -> dict:
    if is_glu(config.activation_function):
        for layer_idx in range(config.n_layer):
            key = f"model.transformer.h.{layer_idx}.mlp.c_fc.weight"
=======
def _fix_mlp_weights(config: GPTDolomiteConfig, state_dict: dict, tensor_parallel_size: int, prefix: str) -> dict:
    if is_glu(config.activation_function):
        for layer_idx in range(config.n_layer):
            key = f"{prefix}transformer.h.{layer_idx}.mlp.c_fc.weight"
>>>>>>> f3e3c5ac
            weight = state_dict[key].chunk(tensor_parallel_size)
            weight = [w.chunk(2) for w in weight]
            w0 = torch.cat([w[0] for w in weight])
            w1 = torch.cat([w[1] for w in weight])
            state_dict[key] = torch.cat([w0, w1])

            if config.add_bias:
<<<<<<< HEAD
                key = f"model.transformer.h.{layer_idx}.mlp.c_fc.bias"
=======
                key = f"{prefix}transformer.h.{layer_idx}.mlp.c_fc.bias"
>>>>>>> f3e3c5ac
                weight = state_dict[key].chunk(tensor_parallel_size)
                weight = [w.chunk(2) for w in weight]
                w0 = torch.cat([w[0] for w in weight])
                w1 = torch.cat([w[1] for w in weight])
                state_dict[key] = torch.cat([w0, w1])

    return state_dict<|MERGE_RESOLUTION|>--- conflicted
+++ resolved
@@ -6,11 +6,7 @@
 from ..gpt_dolomite import GPTDolomiteConfig
 
 
-<<<<<<< HEAD
-def unshard_state_dicts(
-=======
 def unshard_tensor_parallel_state_dicts(
->>>>>>> f3e3c5ac
     config: GPTDolomiteConfig,
     tensor_parallel_state_dicts: list[dict],
     tensor_parallel_word_embeddings: bool,
@@ -110,11 +106,6 @@
     return output_state_dict
 
 
-<<<<<<< HEAD
-def interleave_unsharded_state_dict(config: GPTDolomiteConfig, state_dict: dict, tensor_parallel_size: int) -> dict:
-    state_dict = _fix_attention_weights(config, state_dict, tensor_parallel_size)
-    state_dict = _fix_mlp_weights(config, state_dict, tensor_parallel_size)
-=======
 def fix_unsharded_state_dict(
     config: GPTDolomiteConfig, state_dict: dict, tensor_parallel_size: int, prefix: str = ""
 ) -> dict:
@@ -123,7 +114,6 @@
     ]
     state_dict = _fix_attention_weights(config, state_dict, prefix)
     state_dict = _fix_mlp_weights(config, state_dict, tensor_parallel_size, prefix)
->>>>>>> f3e3c5ac
     return state_dict
 
 
@@ -263,19 +253,6 @@
     return output
 
 
-<<<<<<< HEAD
-def _fix_attention_weights(config: GPTDolomiteConfig, state_dict: dict, tensor_parallel_size: int) -> dict:
-    if AttentionHeadType(config.attention_head_type) == AttentionHeadType.mqa:
-        for layer_idx in range(config.n_layer):
-            q_attn_w = state_dict[f"model.transformer.h.{layer_idx}.attn.c_attn.q_attn.weight"]
-            kv_attn_w = state_dict[f"model.transformer.h.{layer_idx}.attn.c_attn.kv_attn.weight"]
-            state_dict[f"model.transformer.h.{layer_idx}.attn.c_attn.weight"] = torch.cat([q_attn_w, kv_attn_w])
-
-            if config.add_bias:
-                q_attn_w = state_dict[f"model.transformer.h.{layer_idx}.attn.c_attn.q_attn.weight"]
-                kv_attn_w = state_dict[f"model.transformer.h.{layer_idx}.attn.c_attn.kv_attn.weight"]
-                state_dict[f"model.transformer.h.{layer_idx}.attn.c_attn.weight"] = torch.cat([q_attn_w, kv_attn_w])
-=======
 def _fix_attention_weights(config: GPTDolomiteConfig, state_dict: dict, prefix: str) -> dict:
     if AttentionHeadType(config.attention_head_type) == AttentionHeadType.mqa:
         for layer_idx in range(config.n_layer):
@@ -287,22 +264,14 @@
                 q_attn_w = state_dict.pop(f"{prefix}transformer.h.{layer_idx}.attn.c_attn.q_attn.bias")
                 kv_attn_w = state_dict.pop(f"{prefix}transformer.h.{layer_idx}.attn.c_attn.kv_attn.bias")
                 state_dict[f"{prefix}transformer.h.{layer_idx}.attn.c_attn.bias"] = torch.cat([q_attn_w, kv_attn_w])
->>>>>>> f3e3c5ac
 
     return state_dict
 
 
-<<<<<<< HEAD
-def _fix_mlp_weights(config: GPTDolomiteConfig, state_dict: dict, tensor_parallel_size: int) -> dict:
-    if is_glu(config.activation_function):
-        for layer_idx in range(config.n_layer):
-            key = f"model.transformer.h.{layer_idx}.mlp.c_fc.weight"
-=======
 def _fix_mlp_weights(config: GPTDolomiteConfig, state_dict: dict, tensor_parallel_size: int, prefix: str) -> dict:
     if is_glu(config.activation_function):
         for layer_idx in range(config.n_layer):
             key = f"{prefix}transformer.h.{layer_idx}.mlp.c_fc.weight"
->>>>>>> f3e3c5ac
             weight = state_dict[key].chunk(tensor_parallel_size)
             weight = [w.chunk(2) for w in weight]
             w0 = torch.cat([w[0] for w in weight])
@@ -310,11 +279,7 @@
             state_dict[key] = torch.cat([w0, w1])
 
             if config.add_bias:
-<<<<<<< HEAD
-                key = f"model.transformer.h.{layer_idx}.mlp.c_fc.bias"
-=======
                 key = f"{prefix}transformer.h.{layer_idx}.mlp.c_fc.bias"
->>>>>>> f3e3c5ac
                 weight = state_dict[key].chunk(tensor_parallel_size)
                 weight = [w.chunk(2) for w in weight]
                 w0 = torch.cat([w[0] for w in weight])
