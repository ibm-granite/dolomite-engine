--- conflicted
+++ resolved
@@ -5,11 +5,12 @@
 import torch.nn.functional as F
 
 from ....enums import AttentionHeadType, PositionEmbeddingType
-<<<<<<< HEAD
-from ....modeling_utils import ParameterizedLinear, get_activation_function, get_normalization_function
-=======
-from ....modeling_utils import ParameterizedLinear, apply_rotary_pos_emb, get_normalization_function
->>>>>>> 5f2a2023
+from ....modeling_utils import (
+    ParameterizedLinear,
+    apply_rotary_pos_emb,
+    get_activation_function,
+    get_normalization_function,
+)
 from ..config import GPTMultiLayerConfig
 
 
