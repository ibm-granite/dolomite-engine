import math

import torch
import torch.nn as nn
import torch.nn.functional as F

from ....enums import InitMethod
from ....modeling_utils import ParameterizedLinear, get_activation_function, is_glu
from ..config import MoEDolomiteConfig


class ParameterizedExperts(nn.Module):
    def __init__(
        self, num_experts: int, in_features: int, out_features: int, add_bias: bool = True, std: float | None = None
    ) -> None:
        super().__init__()

        self.weight = nn.Parameter(torch.empty(num_experts, out_features, in_features))

        self.bias = None
        if add_bias:
            self.bias = nn.Parameter(torch.empty(num_experts, out_features))

        self.std = std

        self.num_experts = num_experts
        self.in_features = in_features
        self.out_features = out_features

        self.reset_parameters()

    def forward(self, input: torch.Tensor, num_experts_per_token: torch.Tensor) -> torch.Tensor:
        input = input.split(num_experts_per_token.tolist(), dim=0)
        input = [
            F.linear(input[i], self.weight[i], None if self.bias is None else self.bias[i])
            for i in range(self.num_experts)
        ]
        input = torch.cat(input, dim=0)
        return input

    def extra_repr(self):
        return "num_experts={}, in_features={}, out_features={}".format(
            self.num_experts, self.in_features, self.out_features
        )

    @torch.no_grad()
    def reset_parameters(self) -> None:
        nn.init.normal_(self.weight, mean=0, std=self.std)
        if hasattr(self, "bias") and self.bias is not None:
            self.bias.zero_()


class SparseMoE(nn.Module):
    def __init__(
        self, config: MoEDolomiteConfig, use_padding_free_transformer: bool, layer_idx: int | None = None
    ) -> None:
        super().__init__()

        self.num_experts = config.num_experts
        self.top_k = config.num_experts_per_tok
        self.use_padding_free_transformer = use_padding_free_transformer
        self.layer_idx = layer_idx

        self.hidden_size = config.hidden_size
        self.intermediate_size = config.n_inner

        activation_function = config.activation_function

        initializer_range = config.initializer_range
        m_width = config.m_width
        n_layer = config.n_layer
        init_method = InitMethod(config.init_method)
        residual_dropout = config.resid_pdrop

        self.gate = ParameterizedLinear(
            in_features=self.hidden_size,
            out_features=config.num_experts,
            bias=False,
            std=config.initializer_range,
        )

        std = initializer_range
        if init_method == InitMethod.mup:
            std /= math.sqrt(m_width)
        self.c_fc = ParameterizedExperts(
            num_experts=config.num_experts,
            in_features=self.hidden_size,
            out_features=2 * self.intermediate_size if is_glu(activation_function) else self.intermediate_size,
            add_bias=config.add_bias,
            std=std,
        )

        self.act = get_activation_function(activation_function)

        std = initializer_range / math.sqrt(2 * n_layer)
        if init_method == InitMethod.mup:
            std /= math.sqrt(m_width)
        self.c_proj = ParameterizedExperts(
            num_experts=config.num_experts,
            in_features=self.intermediate_size,
            out_features=self.hidden_size,
            add_bias=config.add_bias,
            std=std,
        )

        self.dropout = nn.Identity() if residual_dropout == 0 else nn.Dropout(residual_dropout)

    def forward(self, hidden_states: torch.Tensor) -> torch.Tensor:
        if not self.use_padding_free_transformer:
            batch_size, sequence_length, _ = hidden_states.shape

        hidden_states = hidden_states.view(-1, self.hidden_size)

        router_logits, router_weights, selected_experts = self._compute_routing_weights(hidden_states)
        hidden_states = self._compute_experts(hidden_states, router_weights, selected_experts)

        if not self.use_padding_free_transformer:
            hidden_states = hidden_states.reshape(batch_size, sequence_length, self.hidden_size)

        hidden_states = self.dropout(hidden_states)

        return hidden_states, router_logits

    def _compute_routing_weights(self, hidden_states: torch.Tensor) -> tuple[torch.Tensor]:
        # hidden_states -> (total_q, hidden_size)
        router_logits = self.gate(hidden_states)
        # router_logits -> (total_q, num_experts)

<<<<<<< HEAD
        router_logits, selected_experts = self._get_topk(router_logits)
        router_weights = F.softmax(router_logits.float(), dim=-1)
=======
        if self.top_k == 1:
            router_weights, selected_experts = router_logits.max(dim=-1, keepdim=True)
        else:
            router_weights, selected_experts = router_logits.topk(self.top_k, dim=-1)

        router_weights = F.softmax(router_weights.float(), dim=-1)
>>>>>>> 068caed4

        # we cast back to the input dtype
        router_weights = router_weights.type_as(hidden_states)

        return router_logits, router_weights, selected_experts

    def _compute_experts(
        self, hidden_states: torch.Tensor, router_weights: torch.Tensor, selected_experts: torch.Tensor
    ) -> torch.Tensor:
        total_q = hidden_states.shape[0]

        batch_index, batch_gates, num_experts_per_token = self._compute_expert_assignment(
            router_weights, selected_experts
        )

        expert_inputs = hidden_states[batch_index]

        hidden_states = self.c_fc(expert_inputs, num_experts_per_token)
        hidden_states = self.act(hidden_states)
        hidden_states = self.c_proj(hidden_states, num_experts_per_token)

        hidden_states = hidden_states * batch_gates.unsqueeze(-1)  # [:, None]
        zeros = torch.zeros((total_q, self.hidden_size), dtype=hidden_states.dtype, device=hidden_states.device)
        hidden_states = zeros.index_add(0, batch_index, hidden_states)

        return hidden_states

    def _compute_expert_assignment(
        self, router_weights: torch.Tensor, selected_experts: torch.Tensor
    ) -> tuple[torch.Tensor]:
        selected_experts = selected_experts.flatten()

        num_experts_per_token = selected_experts.bincount(minlength=self.num_experts)

        # sort and group input tokens according to expert assignment
        _, index_sorted_experts = selected_experts.sort(0)  # [num_tokens * top_k]
        batch_index = index_sorted_experts // self.top_k  # [num_tokens * top_k]

        # gather the gate values for grouped input tokens
        router_weights = router_weights.flatten()  # [num_tokens * top_k]
        batch_gates = router_weights[index_sorted_experts]  # [num_tokens * top_k]

        return batch_index, batch_gates, num_experts_per_token

    def _get_topk(self, x: torch.Tensor) -> tuple[torch.Tensor, torch.Tensor]:
        if self.top_k == 1:
            x, indices = x.max(dim=-1, keepdim=True)
        else:
            x, indices = x.topk(self.top_k, dim=-1)

        return x, indices<|MERGE_RESOLUTION|>--- conflicted
+++ resolved
@@ -126,17 +126,8 @@
         router_logits = self.gate(hidden_states)
         # router_logits -> (total_q, num_experts)
 
-<<<<<<< HEAD
-        router_logits, selected_experts = self._get_topk(router_logits)
-        router_weights = F.softmax(router_logits.float(), dim=-1)
-=======
-        if self.top_k == 1:
-            router_weights, selected_experts = router_logits.max(dim=-1, keepdim=True)
-        else:
-            router_weights, selected_experts = router_logits.topk(self.top_k, dim=-1)
-
+        router_weights, selected_experts = self._get_topk(router_logits)
         router_weights = F.softmax(router_weights.float(), dim=-1)
->>>>>>> 068caed4
 
         # we cast back to the input dtype
         router_weights = router_weights.type_as(hidden_states)
