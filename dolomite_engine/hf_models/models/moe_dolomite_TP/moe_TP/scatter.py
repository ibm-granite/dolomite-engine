import math
from typing import Any, Mapping

import torch
import torch.distributed
import torch.nn as nn
from torch.distributed._tensor.api import DTensor
from torch.distributed._tensor.placement_types import Replicate, Shard
from torch.distributed._tensor.placement_types import _Partial as Partial

from .....utils import ProcessGroupManager, is_scattermoe_available
from ....enums import InitMethod
from ....modeling_utils import ParameterizedLinear, get_activation_function, is_glu
from ....modeling_utils_TP import dtensor_to_tensor, modify_state_dict_to_dtensor_dict, tensor_to_dtensor
from ....utils import divide_if_divisible
<<<<<<< HEAD
from ...moe_dolomite.config import MoEDolomiteConfig
from ...moe_dolomite.moe import ScatterMoE
=======
>>>>>>> f839bcbc
from ...moe_dolomite.moe.scatter import ParameterizedScatteredExperts


if is_scattermoe_available():
    import scattermoe
    from scattermoe.parallel_experts import parallel_linear as scattered_experts


class ScatterMoE_TP(ScatterMoE):
    def __init__(
        self, config: MoEDolomiteConfig, use_padding_free_transformer: bool, layer_idx: int | None = None
    ) -> None:
<<<<<<< HEAD
        nn.Module.__init__(self)

        self.hidden_size = config.hidden_size
=======
        super().__init__(
            in_features=in_features, out_features=out_features, device=device, dtype=dtype, std=std, bias=False
        )
>>>>>>> f839bcbc

        self.num_experts = config.num_experts
        self.top_k = config.num_experts_per_tok
        self.normalize_expert_weights = config.normalize_expert_weights
        self.use_padding_free_transformer = use_padding_free_transformer
        self.layer_idx = layer_idx

        self.gate = ParameterizedLinear(self.hidden_size, self.num_experts, bias=False)

        intermediate_size = config.n_inner
        activation_function = config.activation_function
        residual_dropout = config.resid_pdrop

        assert not config.add_bias, "ScatterMoE does not support add_bias"

        initializer_range = config.initializer_range
        m_width = config.m_width
        n_layer = config.n_layer
        init_method = InitMethod(config.init_method)

        std = initializer_range
        if init_method == InitMethod.mup:
            std /= math.sqrt(m_width)
        self.c_fc = ColumnParallelScatteredExperts(
            self.num_experts,
            self.hidden_size,
            2 * intermediate_size if is_glu(activation_function) else intermediate_size,
            std=std,
        )

        self.act = get_activation_function(activation_function)

        std = initializer_range / math.sqrt(2 * n_layer)
        if init_method == InitMethod.mup:
            std /= math.sqrt(m_width)
        self.c_proj = RowParallelScatteredExperts(self.num_experts, intermediate_size, self.hidden_size, std=std)

        self.dropout = nn.Identity() if residual_dropout == 0 else nn.Dropout(residual_dropout)

    def _compute_expert_outputs(
        self, hidden_states: torch.Tensor, routing_weights: torch.Tensor, selected_experts: torch.Tensor
    ) -> torch.Tensor:
        with torch.no_grad():
            sorted_expert_idxs, sorted_scattered_idxs = scattermoe.kernels.ops.flatten_and_sort(selected_experts)
            padded_block_idxs, expert_offsets = scattermoe.kernels.ops.padded_block_indices(
                sorted_expert_idxs, self.num_experts
            )

        hidden_states = self.c_fc(
            hidden_states,
            self.top_k,
            sorted_expert_idxs,
            sorted_scattered_idxs,
            padded_block_idxs,
            expert_offsets,
            grouped_out=True,
        )
        hidden_states = self.act(hidden_states)
        hidden_states = self.c_proj(
            hidden_states,
            1,
            sorted_expert_idxs,
            sorted_scattered_idxs,
            padded_block_idxs,
            expert_offsets,
            grouped_in=True,
            gates=routing_weights,
        )
        hidden_states = self.dropout(hidden_states)
        return hidden_states


class ColumnParallelScatteredExperts(ParameterizedScatteredExperts):
    def __init__(
        self,
        num_experts: int,
        in_features: int,
        out_features: int,
        device: torch.device | None = None,
        dtype: torch.dtype | None = None,
        std: float | None = None,
        use_padding_free_transformer: bool = False,
        sequence_parallel: bool = False,
    ) -> None:
        tp_world_size = ProcessGroupManager.get_tensor_parallel_world_size()

        self.out_features_per_device = divide_if_divisible(
            out_features,
            tp_world_size,
            f"`out_features` ({out_features}) must be divisible by `tensor_parallel_world_size` ({tp_world_size})",
        )

        super().__init__(
            num_experts=num_experts,
            in_features=in_features,
            out_features=self.out_features_per_device,
            device=device,
            dtype=dtype,
            std=std,
        )

        self.weight = nn.Parameter(
            DTensor.from_local(
                self.weight,
                device_mesh=ProcessGroupManager.get_tensor_parallel_mesh(),
                placements=[Shard(1)],
                run_check=False,
            )
        )

        if sequence_parallel:
            if use_padding_free_transformer:
                self.input_placement = Shard(0)
            else:
                self.input_placement = Shard(1)
        else:
            self.input_placement = Replicate()

    def forward(
        self,
        inputs,
        k,
        sorted_expert_idxs,
        sorted_scattered_idxs,
        padded_block_idxs,
        expert_offsets,
        gates=None,
        grouped_in=False,
        grouped_out=False,
    ):
        # F.linear manually triggers an all gather for sequence parallel but custom kernels are not aware of the placements
        # so we manually call an all gather here
        inputs = tensor_to_dtensor(inputs, current_placement=self.input_placement)
        inputs = dtensor_to_tensor(inputs, desired_placement=Replicate(), grad_placement=Partial())

        weight = self.weight.to_local()

        results = scattered_experts(
            inputs,
            weight.permute(0, 2, 1),
            k,
            sorted_expert_idxs,
            sorted_scattered_idxs,
            padded_block_idxs,
            expert_offsets,
            gates,
            grouped_in,
            grouped_out,
        )

        return results

    def load_state_dict(self, state_dict: Mapping[str, Any], strict: bool = True, assign: bool = False) -> None:
        state_dict = modify_state_dict_to_dtensor_dict(self, state_dict)
        return super().load_state_dict(state_dict, strict, assign)


class RowParallelScatteredExperts(ParameterizedScatteredExperts):
    def __init__(
        self,
        num_experts: int,
        in_features: int,
        out_features: int,
        device: torch.device | None = None,
        dtype: torch.dtype | None = None,
        std: float | None = None,
        use_padding_free_transformer: bool = False,
        sequence_parallel: bool = False,
    ) -> None:
        tp_world_size = ProcessGroupManager.get_tensor_parallel_world_size()

        self.in_features_per_device = divide_if_divisible(
            in_features,
            tp_world_size,
            f"`in_features` ({in_features}) must be divisible by `tensor_parallel_world_size` ({tp_world_size})",
        )

        super().__init__(
            num_experts=num_experts,
            in_features=self.in_features_per_device,
            out_features=out_features,
            device=device,
            dtype=dtype,
            std=std,
        )

        self.weight = nn.Parameter(
            DTensor.from_local(
                self.weight,
                device_mesh=ProcessGroupManager.get_tensor_parallel_mesh(),
                placements=[Shard(-1)],
                run_check=False,
            )
        )

        if sequence_parallel:
            if use_padding_free_transformer:
                self.output_placement = Shard(0)
            else:
                self.output_placement = Shard(1)
        else:
            self.output_placement = Replicate()

    def forward(
        self,
        inputs,
        k,
        sorted_expert_idxs,
        sorted_scattered_idxs,
        padded_block_idxs,
        expert_offsets,
        gates=None,
        grouped_in=False,
        grouped_out=False,
    ):
        weight = self.weight.to_local()

        inputs = scattered_experts(
            inputs,
            weight.permute(0, 2, 1),
            k,
            sorted_expert_idxs,
            sorted_scattered_idxs,
            padded_block_idxs,
            expert_offsets,
            gates,
            grouped_in,
            grouped_out,
        )

        inputs = tensor_to_dtensor(inputs, current_placement=Partial())
        inputs = dtensor_to_tensor(inputs, desired_placement=self.output_placement)

        return inputs

    def load_state_dict(self, state_dict: Mapping[str, Any], strict: bool = True, assign: bool = False) -> None:
        state_dict = modify_state_dict_to_dtensor_dict(self, state_dict)
        return super().load_state_dict(state_dict, strict, assign)<|MERGE_RESOLUTION|>--- conflicted
+++ resolved
@@ -13,11 +13,8 @@
 from ....modeling_utils import ParameterizedLinear, get_activation_function, is_glu
 from ....modeling_utils_TP import dtensor_to_tensor, modify_state_dict_to_dtensor_dict, tensor_to_dtensor
 from ....utils import divide_if_divisible
-<<<<<<< HEAD
 from ...moe_dolomite.config import MoEDolomiteConfig
 from ...moe_dolomite.moe import ScatterMoE
-=======
->>>>>>> f839bcbc
 from ...moe_dolomite.moe.scatter import ParameterizedScatteredExperts
 
 
@@ -30,15 +27,9 @@
     def __init__(
         self, config: MoEDolomiteConfig, use_padding_free_transformer: bool, layer_idx: int | None = None
     ) -> None:
-<<<<<<< HEAD
         nn.Module.__init__(self)
 
         self.hidden_size = config.hidden_size
-=======
-        super().__init__(
-            in_features=in_features, out_features=out_features, device=device, dtype=dtype, std=std, bias=False
-        )
->>>>>>> f839bcbc
 
         self.num_experts = config.num_experts
         self.top_k = config.num_experts_per_tok
