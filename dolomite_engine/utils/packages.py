--- conflicted
+++ resolved
@@ -80,11 +80,6 @@
 
     warn_rank_0("colorlog is not installed")
 
-<<<<<<< HEAD
-
-def is_colorlog_available() -> bool:
-    return _IS_COLORLOG_AVAILABLE
-=======
 
 def is_colorlog_available() -> bool:
     return _IS_COLORLOG_AVAILABLE
@@ -129,5 +124,4 @@
 
 
 def is_triton_available() -> bool:
-    return _IS_TRITON_AVAILABLE
->>>>>>> 5f2a2023
+    return _IS_TRITON_AVAILABLE